/*
 * Copyright 2013 MovingBlocks
 *
 * Licensed under the Apache License, Version 2.0 (the "License");
 * you may not use this file except in compliance with the License.
 * You may obtain a copy of the License at
 *
 *      http://www.apache.org/licenses/LICENSE-2.0
 *
 * Unless required by applicable law or agreed to in writing, software
 * distributed under the License is distributed on an "AS IS" BASIS,
 * WITHOUT WARRANTIES OR CONDITIONS OF ANY KIND, either express or implied.
 * See the License for the specific language governing permissions and
 * limitations under the License.
 */

package org.terasology.engine.modes.loadProcesses;

import org.terasology.context.Context;
import org.terasology.engine.ComponentSystemManager;
import org.terasology.engine.TerasologyConstants;
import org.terasology.engine.subsystem.RenderingSubsystemFactory;
import org.terasology.game.GameManifest;
import org.terasology.logic.players.LocalPlayer;
import org.terasology.logic.players.LocalPlayerSystem;
import org.terasology.network.NetworkSystem;
import org.terasology.rendering.backdrop.BackdropProvider;
import org.terasology.rendering.backdrop.BackdropRenderer;
import org.terasology.rendering.backdrop.Skysphere;
import org.terasology.rendering.cameras.Camera;
import org.terasology.rendering.world.WorldRenderer;
import org.terasology.world.BlockEntityRegistry;
import org.terasology.world.WorldProvider;
import org.terasology.world.block.BlockManager;
import org.terasology.world.chunks.remoteChunkProvider.RemoteChunkProvider;
import org.terasology.world.internal.EntityAwareWorldProvider;
import org.terasology.world.internal.WorldProviderCoreImpl;
import org.terasology.world.internal.WorldProviderWrapper;
import org.terasology.world.sun.BasicCelestialModel;
import org.terasology.world.sun.CelestialSystem;
import org.terasology.world.sun.DefaultCelestialSystem;

/**
 * @author Immortius
 */
public class InitialiseRemoteWorld extends SingleStepLoadProcess {
    private final Context context;
    private final GameManifest gameManifest;


    public InitialiseRemoteWorld(Context context, GameManifest gameManifest) {
        this.context = context;
        this.gameManifest = gameManifest;
    }

    @Override
    public String getMessage() {
        return "Setting up remote world...";
    }

    @Override
    public boolean step() {

        // TODO: These shouldn't be done here, nor so strongly tied to the world renderer
<<<<<<< HEAD
        context.put(LocalPlayer.class, new LocalPlayer());
=======
        CoreRegistry.put(LocalPlayer.class, new LocalPlayer());
        BlockManager blockManager = CoreRegistry.get(BlockManager.class);
>>>>>>> c39ed0fa

        RemoteChunkProvider chunkProvider = new RemoteChunkProvider(blockManager);

        WorldProviderCoreImpl worldProviderCore = new WorldProviderCoreImpl(gameManifest.getWorldInfo(TerasologyConstants.MAIN_WORLD), chunkProvider,
                blockManager.getBlock(BlockManager.AIR_ID));
        EntityAwareWorldProvider entityWorldProvider = new EntityAwareWorldProvider(worldProviderCore);
        WorldProvider worldProvider = new WorldProviderWrapper(entityWorldProvider);
        context.put(WorldProvider.class, worldProvider);
        context.put(BlockEntityRegistry.class, entityWorldProvider);
        context.get(ComponentSystemManager.class).register(entityWorldProvider, "engine:BlockEntityRegistry");

        DefaultCelestialSystem celestialSystem = new DefaultCelestialSystem(new BasicCelestialModel());
        context.put(CelestialSystem.class, celestialSystem);
        context.get(ComponentSystemManager.class).register(celestialSystem);

        // Init. a new world
        Skysphere skysphere = new Skysphere();
        BackdropProvider backdropProvider = skysphere;
        BackdropRenderer backdropRenderer = skysphere;
        context.put(BackdropProvider.class, backdropProvider);
        context.put(BackdropRenderer.class, backdropRenderer);

        RenderingSubsystemFactory engineSubsystemFactory = context.get(RenderingSubsystemFactory.class);
        WorldRenderer worldRenderer = engineSubsystemFactory.createWorldRenderer(backdropProvider, backdropRenderer,
<<<<<<< HEAD
                                                                                 worldProvider, chunkProvider, context.get(LocalPlayerSystem.class));
        float reflectionHeight = context.get(NetworkSystem.class).getServer().getInfo().getReflectionHeight();
=======
                worldProvider, chunkProvider, CoreRegistry.get(LocalPlayerSystem.class));
        float reflectionHeight = CoreRegistry.get(NetworkSystem.class).getServer().getInfo().getReflectionHeight();
>>>>>>> c39ed0fa
        worldRenderer.getActiveCamera().setReflectionHeight(reflectionHeight);
        context.put(WorldRenderer.class, worldRenderer);
        // TODO: These shouldn't be done here, nor so strongly tied to the world renderer
        context.put(Camera.class, worldRenderer.getActiveCamera());
        context.get(NetworkSystem.class).setRemoteWorldProvider(chunkProvider);

        return true;
    }

    @Override
    public int getExpectedCost() {
        return 1;
    }

}<|MERGE_RESOLUTION|>--- conflicted
+++ resolved
@@ -62,12 +62,8 @@
     public boolean step() {
 
         // TODO: These shouldn't be done here, nor so strongly tied to the world renderer
-<<<<<<< HEAD
         context.put(LocalPlayer.class, new LocalPlayer());
-=======
-        CoreRegistry.put(LocalPlayer.class, new LocalPlayer());
-        BlockManager blockManager = CoreRegistry.get(BlockManager.class);
->>>>>>> c39ed0fa
+        BlockManager blockManager = context.get(BlockManager.class);
 
         RemoteChunkProvider chunkProvider = new RemoteChunkProvider(blockManager);
 
@@ -92,13 +88,8 @@
 
         RenderingSubsystemFactory engineSubsystemFactory = context.get(RenderingSubsystemFactory.class);
         WorldRenderer worldRenderer = engineSubsystemFactory.createWorldRenderer(backdropProvider, backdropRenderer,
-<<<<<<< HEAD
-                                                                                 worldProvider, chunkProvider, context.get(LocalPlayerSystem.class));
+                worldProvider, chunkProvider, context.get(LocalPlayerSystem.class));
         float reflectionHeight = context.get(NetworkSystem.class).getServer().getInfo().getReflectionHeight();
-=======
-                worldProvider, chunkProvider, CoreRegistry.get(LocalPlayerSystem.class));
-        float reflectionHeight = CoreRegistry.get(NetworkSystem.class).getServer().getInfo().getReflectionHeight();
->>>>>>> c39ed0fa
         worldRenderer.getActiveCamera().setReflectionHeight(reflectionHeight);
         context.put(WorldRenderer.class, worldRenderer);
         // TODO: These shouldn't be done here, nor so strongly tied to the world renderer
