--- conflicted
+++ resolved
@@ -43,12 +43,7 @@
     }
 
     @Override
-<<<<<<< HEAD
-    public void postInitialise(Context context) {
-        initControls(context);
-        updateInputConfig(context);
-=======
-    public void initialise(Config config) {
+    public void initialise(Context context) {
 
     }
 
@@ -57,10 +52,9 @@
     }
 
     @Override
-    public void postInitialise(Config config) {
-        initControls();
-        updateInputConfig(config);
->>>>>>> c39ed0fa
+    public void postInitialise(Context context) {
+        initControls(context);
+        updateInputConfig(context);
         Mouse.setGrabbed(false);
     }
 
