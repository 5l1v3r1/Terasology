--- conflicted
+++ resolved
@@ -15,21 +15,16 @@
  */
 package org.terasology.logic.behavior.tree;
 
-import java.util.Optional;
-
 import org.terasology.assets.ResourceUrn;
 import org.terasology.assets.management.AssetManager;
 import org.terasology.audio.AudioEndListener;
 import org.terasology.audio.StaticSound;
-<<<<<<< HEAD
 import org.terasology.audio.events.PlaySoundEvent;
-=======
-import org.terasology.logic.location.LocationComponent;
-import org.terasology.math.geom.Vector3f;
->>>>>>> aaa24825
 import org.terasology.registry.In;
 import org.terasology.rendering.nui.properties.OneOf;
 import org.terasology.rendering.nui.properties.Range;
+
+import java.util.Optional;
 
 /**
  * <b>Properties</b>: <b>sound</b>, <b>volume</b><br>
@@ -67,16 +62,7 @@
             if (uri != null) {
                 Optional<StaticSound> snd = assetManager.getAsset(uri, StaticSound.class);
                 if (snd.isPresent()) {
-<<<<<<< HEAD
-                    actor().minion().send(new PlaySoundEvent(snd.get(), getNode().volume));
-=======
-                    if (actor().hasComponent(LocationComponent.class)) {
-                        Vector3f worldPosition = actor().getComponent(LocationComponent.class).getWorldPosition();
-                        audioManager.playSound(snd.get(), worldPosition, getNode().volume, AudioManager.PRIORITY_NORMAL, this);
-                    } else {
-                        audioManager.playSound(snd.get(), new Vector3f(), getNode().volume, AudioManager.PRIORITY_NORMAL, this);
-                    }
->>>>>>> aaa24825
+                    actor().getEntity().send(new PlaySoundEvent(snd.get(), getNode().volume));
                     playing = true;
                 }
             }
