/*
 * Copyright 2014 MovingBlocks
 *
 * Licensed under the Apache License, Version 2.0 (the "License");
 * you may not use this file except in compliance with the License.
 * You may obtain a copy of the License at
 *
 *  http://www.apache.org/licenses/LICENSE-2.0
 *
 * Unless required by applicable law or agreed to in writing, software
 * distributed under the License is distributed on an "AS IS" BASIS,
 * WITHOUT WARRANTIES OR CONDITIONS OF ANY KIND, either express or implied.
 * See the License for the specific language governing permissions and
 * limitations under the License.
 */

package org.terasology.rendering.nui.layers.mainMenu;

import org.terasology.crashreporter.CrashReporter;
import org.terasology.engine.GameEngine;
import org.terasology.engine.LoggingContext;
import org.terasology.engine.NonNativeJVMDetector;
import org.terasology.i18n.TranslationSystem;
import org.terasology.identity.storageServiceClient.StorageServiceWorker;
import org.terasology.identity.storageServiceClient.StorageServiceWorkerStatus;
import org.terasology.recording.RecordAndReplayStatus;
import org.terasology.recording.RecordAndReplayUtils;
import org.terasology.registry.In;
import org.terasology.rendering.nui.CoreScreenLayer;
import org.terasology.rendering.nui.WidgetUtil;
import org.terasology.rendering.nui.animation.MenuAnimationSystems;
import org.terasology.rendering.nui.layers.mainMenu.settings.PlayerSettingsScreen;
import org.terasology.rendering.nui.layers.mainMenu.settings.SettingsMenuScreen;
import org.terasology.rendering.nui.widgets.UILabel;
import org.terasology.telemetry.TelemetryScreen;
import org.terasology.version.TerasologyVersion;

import static org.terasology.identity.storageServiceClient.StatusMessageTranslator.getLocalizedStatusMessage;

public class MainMenuScreen extends CoreScreenLayer {

    @In
    private GameEngine engine;

    @In
    private StorageServiceWorker storageService;

    @In
    private TranslationSystem translationSystem;

    private UILabel storageServiceStatus;
    private StorageServiceWorkerStatus storageServiceWorkerStatus; //keep track of previous status to avoid performance drop due to updating UI when no change happened

    @Override
    public void initialise() {

        setAnimationSystem(MenuAnimationSystems.createDefaultSwipeAnimation());

        storageServiceStatus = find("storageServiceStatus", UILabel.class);
        updateStorageServiceStatus();

        UILabel versionLabel = find("version", UILabel.class);
        versionLabel.setText(TerasologyVersion.getInstance().getHumanVersion());

        UILabel jvmWarningLabel = find("nonNativeJvmWarning", UILabel.class);
        jvmWarningLabel.setVisible(NonNativeJVMDetector.JVM_ARCH_IS_NONNATIVE);

        SelectGameScreen selectScreen = getManager().createScreen(SelectGameScreen.ASSET_URI, SelectGameScreen.class);
<<<<<<< HEAD
        RecordScreen recordScreen = getManager().createScreen(RecordScreen.ASSET_URI, RecordScreen.class);
        ReplayScreen replayScreen = getManager().createScreen(ReplayScreen.ASSET_URI, ReplayScreen.class);
=======
        UniverseWrapper universeWrapper = new UniverseWrapper();
>>>>>>> 52d0c8f6
        WidgetUtil.trySubscribe(this, "singleplayer", button -> {
            universeWrapper.setLoadingAsServer(false);
            selectScreen.setUniverseWrapper(universeWrapper);
            triggerForwardAnimation(selectScreen);
        });
        WidgetUtil.trySubscribe(this, "multiplayer", button -> {
            universeWrapper.setLoadingAsServer(true);
            selectScreen.setUniverseWrapper(universeWrapper);
            triggerForwardAnimation(selectScreen);
        });
        WidgetUtil.trySubscribe(this, "record", button -> {
            RecordAndReplayStatus.setCurrentStatus(RecordAndReplayStatus.PREPARING_RECORD);
            RecordAndReplayUtils recordAndReplayUtils = engine.createChildContext().get(RecordAndReplayUtils.class);
            recordScreen.setRecordAndReplayUtils(recordAndReplayUtils);
            triggerForwardAnimation(recordScreen);
        });
        WidgetUtil.trySubscribe(this, "replay", button -> {
            RecordAndReplayUtils recordAndReplayUtils = engine.createChildContext().get(RecordAndReplayUtils.class);
            replayScreen.setRecordAndReplayUtils(recordAndReplayUtils);
            RecordAndReplayStatus.setCurrentStatus(RecordAndReplayStatus.PREPARING_REPLAY);
            triggerForwardAnimation(replayScreen);
        });
        WidgetUtil.trySubscribe(this, "join", button -> {
            if (storageService.getStatus() == StorageServiceWorkerStatus.WORKING) {
                ConfirmPopup confirmPopup = getManager().pushScreen(ConfirmPopup.ASSET_URI, ConfirmPopup.class);
                confirmPopup.setMessage(translationSystem.translate("${engine:menu#warning}"), translationSystem.translate("${engine:menu#storage-service-working}"));
                confirmPopup.setOkHandler(() -> triggerForwardAnimation(JoinGameScreen.ASSET_URI));
            } else {
                triggerForwardAnimation(JoinGameScreen.ASSET_URI);
            }
        });
        WidgetUtil.trySubscribe(this, "settings", button -> triggerForwardAnimation(SettingsMenuScreen.ASSET_URI));
        WidgetUtil.trySubscribe(this, "credits", button -> triggerForwardAnimation(CreditsScreen.ASSET_URI));
        WidgetUtil.trySubscribe(this, "exit", button -> engine.shutdown());
        WidgetUtil.trySubscribe(this, "telemetry", button -> triggerForwardAnimation(TelemetryScreen.ASSET_URI));
        WidgetUtil.trySubscribe(this, "crashReporter", widget -> CrashReporter.report(new Throwable("There is no error."), LoggingContext.getLoggingPath(), CrashReporter.MODE.ISSUE_REPORTER));
        WidgetUtil.trySubscribe(this, "storageServiceAction", widget -> triggerForwardAnimation(PlayerSettingsScreen.ASSET_URI));
    }

    private void updateStorageServiceStatus() {
        StorageServiceWorkerStatus stat = storageService.getStatus();
        storageServiceStatus.setText(translationSystem.translate("${engine:menu#storage-service}") + ": " +
                getLocalizedStatusMessage(stat, translationSystem, storageService.getLoginName()));
        storageServiceWorkerStatus = stat;
    }

    @Override
    public void onOpened() {
        super.onOpened();
        getAnimationSystem().skip();
    }

    @Override
    public void update(float delta) {
        super.update(delta);
        if (storageService.getStatus() != storageServiceWorkerStatus) {
            updateStorageServiceStatus();
        }
    }

    @Override
    protected boolean isEscapeToCloseAllowed() {
        return false;
    }

    @Override
    public boolean isLowerLayerVisible() {
        return false;
    }
}

<|MERGE_RESOLUTION|>--- conflicted
+++ resolved
@@ -66,12 +66,11 @@
         jvmWarningLabel.setVisible(NonNativeJVMDetector.JVM_ARCH_IS_NONNATIVE);
 
         SelectGameScreen selectScreen = getManager().createScreen(SelectGameScreen.ASSET_URI, SelectGameScreen.class);
-<<<<<<< HEAD
         RecordScreen recordScreen = getManager().createScreen(RecordScreen.ASSET_URI, RecordScreen.class);
         ReplayScreen replayScreen = getManager().createScreen(ReplayScreen.ASSET_URI, ReplayScreen.class);
-=======
+      
         UniverseWrapper universeWrapper = new UniverseWrapper();
->>>>>>> 52d0c8f6
+      
         WidgetUtil.trySubscribe(this, "singleplayer", button -> {
             universeWrapper.setLoadingAsServer(false);
             selectScreen.setUniverseWrapper(universeWrapper);
