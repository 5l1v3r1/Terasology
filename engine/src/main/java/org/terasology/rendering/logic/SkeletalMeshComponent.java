/*
 * Copyright 2014 MovingBlocks
 *
 * Licensed under the Apache License, Version 2.0 (the "License");
 * you may not use this file except in compliance with the License.
 * You may obtain a copy of the License at
 *
 *  http://www.apache.org/licenses/LICENSE-2.0
 *
 * Unless required by applicable law or agreed to in writing, software
 * distributed under the License is distributed on an "AS IS" BASIS,
 * WITHOUT WARRANTIES OR CONDITIONS OF ANY KIND, either express or implied.
 * See the License for the specific language governing permissions and
 * limitations under the License.
 */

package org.terasology.rendering.logic;

import org.terasology.entitySystem.Component;
import org.terasology.entitySystem.Owns;
import org.terasology.entitySystem.entity.EntityRef;
import org.terasology.rendering.assets.animation.MeshAnimation;
import org.terasology.rendering.assets.material.Material;
import org.terasology.rendering.assets.skeletalmesh.SkeletalMesh;
import org.terasology.rendering.nui.properties.Range;
import org.terasology.world.block.ForceBlockActive;

import java.util.Map;

/**
 * @author Immortius
 */
@ForceBlockActive
public class SkeletalMeshComponent implements Component {
    public SkeletalMesh mesh;
    public Material material;
    public MeshAnimation animation;
    public boolean loop;
    public float animationRate = 1.0f;
<<<<<<< HEAD
    @Range(min = -2.5f, max = 2.5f)
=======
>>>>>>> cee69bf8
    public float heightOffset = 0f;

    @Owns
    public Map<String, EntityRef> boneEntities;
    public EntityRef rootBone = EntityRef.NULL;
    public float animationTime;

}<|MERGE_RESOLUTION|>--- conflicted
+++ resolved
@@ -5,7 +5,7 @@
  * you may not use this file except in compliance with the License.
  * You may obtain a copy of the License at
  *
- *  http://www.apache.org/licenses/LICENSE-2.0
+ *      http://www.apache.org/licenses/LICENSE-2.0
  *
  * Unless required by applicable law or agreed to in writing, software
  * distributed under the License is distributed on an "AS IS" BASIS,
@@ -37,10 +37,7 @@
     public MeshAnimation animation;
     public boolean loop;
     public float animationRate = 1.0f;
-<<<<<<< HEAD
     @Range(min = -2.5f, max = 2.5f)
-=======
->>>>>>> cee69bf8
     public float heightOffset = 0f;
 
     @Owns
