--- conflicted
+++ resolved
@@ -180,8 +180,7 @@
             // vrSupport, we fall back on rendering to the main display. The reason for init failure can be read from
             // the log.
             if (vrProvider.init()) {
-<<<<<<< HEAD
-                playerCamera = new OpenVRStereoCamera(vrProvider);
+                playerCamera = new OpenVRStereoCamera(vrProvider, worldProvider, renderingConfig);
                 /*
                 * The origin of OpenVR's coordinate system lies on the ground of the user. We have to move this origin
                 * such that the ground plane of the rendering system and the ground plane of the room the VR user is
@@ -189,9 +188,6 @@
                  */
                 vrProvider.getState().setGroundPlaneYOffset(
                         GROUND_PLANE_HEIGHT_DISPARITY  - context.get(Config.class).getPlayer().getEyeHeight());
-=======
-                playerCamera = new OpenVRStereoCamera(vrProvider, worldProvider, renderingConfig);
->>>>>>> be828210
                 currentRenderingStage = RenderingStage.LEFT_EYE;
             } else {
                 playerCamera = new PerspectiveCamera(worldProvider, renderingConfig);
