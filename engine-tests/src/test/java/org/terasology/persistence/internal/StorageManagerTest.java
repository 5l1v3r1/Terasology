/*
 * Copyright 2013 MovingBlocks
 *
 * Licensed under the Apache License, Version 2.0 (the "License");
 * you may not use this file except in compliance with the License.
 * You may obtain a copy of the License at
 *
 *      http://www.apache.org/licenses/LICENSE-2.0
 *
 * Unless required by applicable law or agreed to in writing, software
 * distributed under the License is distributed on an "AS IS" BASIS,
 * WITHOUT WARRANTIES OR CONDITIONS OF ANY KIND, either express or implied.
 * See the License for the specific language governing permissions and
 * limitations under the License.
 */
package org.terasology.persistence.internal;

import com.google.common.collect.Lists;
import org.jboss.shrinkwrap.api.ShrinkWrap;
import org.jboss.shrinkwrap.api.nio.file.ShrinkWrapFileSystems;
import org.jboss.shrinkwrap.api.spec.JavaArchive;
import org.junit.Before;
import org.junit.Rule;
import org.junit.Test;
import org.junit.rules.TemporaryFolder;
import org.mockito.Matchers;
import org.terasology.TerasologyTestingEnvironment;
import org.terasology.assets.ResourceUrn;
import org.terasology.assets.management.AssetManager;
import org.terasology.engine.EngineTime;
import org.terasology.engine.bootstrap.EntitySystemSetupUtil;
import org.terasology.engine.module.ModuleManager;
import org.terasology.engine.paths.PathManager;
import org.terasology.entitySystem.entity.EntityRef;
import org.terasology.entitySystem.entity.internal.EngineEntityManager;
import org.terasology.entitySystem.stubs.EntityRefComponent;
import org.terasology.entitySystem.stubs.StringComponent;
import org.terasology.game.Game;
import org.terasology.logic.location.LocationComponent;
import org.terasology.math.geom.Vector3f;
import org.terasology.math.geom.Vector3i;
import org.terasology.module.ModuleEnvironment;
import org.terasology.network.Client;
import org.terasology.network.ClientComponent;
import org.terasology.network.NetworkMode;
import org.terasology.network.NetworkSystem;
import org.terasology.persistence.ChunkStore;
import org.terasology.persistence.PlayerStore;
import org.terasology.persistence.StorageManager;
import org.terasology.registry.CoreRegistry;
import org.terasology.world.WorldProvider;
import org.terasology.world.biomes.Biome;
import org.terasology.world.biomes.BiomeManager;
import org.terasology.world.block.Block;
import org.terasology.world.block.BlockManager;
import org.terasology.world.block.family.SymmetricBlockFamilyFactory;
import org.terasology.world.block.loader.BlockFamilyDefinition;
import org.terasology.world.block.loader.BlockFamilyDefinitionData;
import org.terasology.world.chunks.Chunk;
import org.terasology.world.chunks.ChunkProvider;
import org.terasology.world.chunks.internal.ChunkImpl;
import org.terasology.world.internal.WorldInfo;

import java.nio.file.FileSystem;
import java.nio.file.Files;
import java.nio.file.Path;
import java.util.Arrays;
import java.util.Collections;
import java.util.List;

import static org.junit.Assert.assertEquals;
import static org.junit.Assert.assertFalse;
import static org.junit.Assert.assertNotNull;
import static org.junit.Assert.assertTrue;
import static org.mockito.Mockito.mock;
import static org.mockito.Mockito.when;

/**
 * @author Immortius
 * @author Florian
 */
public class StorageManagerTest extends TerasologyTestingEnvironment {

    public static final String PLAYER_ID = "someId";
    public static final Vector3i CHUNK_POS = new Vector3i(1, 2, 3);

    @Rule
    public TemporaryFolder temporaryFolder = new TemporaryFolder();

    private ModuleEnvironment moduleEnvironment;
    private ReadWriteStorageManager esm;
    private EngineEntityManager entityManager;
    private Block testBlock;
    private Block testBlock2;
    private EntityRef character;
    private Path savePath;

    @Before
    public void setup() throws Exception {
        super.setup();
        JavaArchive homeArchive = ShrinkWrap.create(JavaArchive.class);
        FileSystem vfs = ShrinkWrapFileSystems.newFileSystem(homeArchive);
        PathManager.getInstance().useOverrideHomePath(temporaryFolder.getRoot().toPath());
        savePath = PathManager.getInstance().getSavePath("testSave");

        assert !Files.isRegularFile(vfs.getPath("global.dat"));

        entityManager = context.get(EngineEntityManager.class);
        moduleEnvironment = context.get(ModuleEnvironment.class);

        esm = new ReadWriteStorageManager(savePath, moduleEnvironment, entityManager, false);
        context.put(StorageManager.class, esm);

        this.character = entityManager.create();
        Client client = createClientMock(PLAYER_ID, character);
        NetworkSystem networkSystem = mock(NetworkSystem.class);
        when(networkSystem.getMode()).thenReturn(NetworkMode.NONE);
        when(networkSystem.getPlayers()).thenReturn(Arrays.asList(client));
        context.put(NetworkSystem.class, networkSystem);

<<<<<<< HEAD
        BlockManagerImpl blockManager = new BlockManagerImpl(mock(WorldAtlas.class), new DefaultBlockFamilyFactoryRegistry());
        context.put(BlockManager.class, blockManager);
        testBlock = new Block();
        testBlock.setId((short) 1);
        blockManager.addBlockFamily(new SymmetricFamily(new BlockUri("test:testblock"), testBlock), true);
        testBlock2 = new Block();
        testBlock2.setId((short) 2);
        blockManager.addBlockFamily(new SymmetricFamily(new BlockUri("test:testblock2"), testBlock2), true);


        ComponentSystemManager componentSystemManager = new ComponentSystemManager(context);
        context.put(ComponentSystemManager.class, componentSystemManager);
=======
        AssetManager assetManager = context.get(AssetManager.class);
        BlockFamilyDefinitionData data = new BlockFamilyDefinitionData();
        data.setFamilyFactory(new SymmetricBlockFamilyFactory());
        assetManager.loadAsset(new ResourceUrn("test:testblock"), data, BlockFamilyDefinition.class);
        assetManager.loadAsset(new ResourceUrn("test:testblock2"), data, BlockFamilyDefinition.class);
        testBlock = context.get(BlockManager.class).getBlock("test:testblock");
        testBlock2 = context.get(BlockManager.class).getBlock("test:testblock2");
>>>>>>> 05578e08

        context.put(ChunkProvider.class, mock(ChunkProvider.class));
        Game game = mock(Game.class);
        when(game.getTime()).thenReturn(mock(EngineTime.class));
        context.put(Game.class, game);
        BiomeManager biomeManager = mock(BiomeManager.class);
        when(biomeManager.getBiomes()).thenReturn(Collections.<Biome>emptyList());
        context.put(BiomeManager.class, biomeManager);
        WorldProvider worldProvider = mock(WorldProvider.class);
        when(worldProvider.getWorldInfo()).thenReturn(new WorldInfo());
        context.put(WorldProvider.class, worldProvider);
    }

    private Client createClientMock(String clientId, EntityRef charac) {
        EntityRef clientEntity = createClientEntity(charac);
        Client client = mock(Client.class);
        when(client.getEntity()).thenReturn(clientEntity);
        when(client.getId()).thenReturn(clientId);
        return client;
    }

    private EntityRef createClientEntity(EntityRef charac) {
        ClientComponent clientComponent = new ClientComponent();
        clientComponent.local = true;
        clientComponent.character = charac;
        EntityRef clientEntity = entityManager.create(clientComponent);
        return clientEntity;
    }

    @Test
    public void getUnstoredPlayerReturnsNewStor() {
        PlayerStore store = esm.loadPlayerStore(PLAYER_ID);
        assertNotNull(store);
        assertEquals(new Vector3f(), store.getRelevanceLocation());
        assertFalse(store.hasCharacter());
        assertEquals(PLAYER_ID, store.getId());
    }

    @Test
    public void storeAndRestoreOfPlayerWithoutCharacter() {
        // remove character from player:
        character.destroy();

        esm.waitForCompletionOfPreviousSaveAndStartSaving();
        esm.finishSavingAndShutdown();

        PlayerStore restoredStore = esm.loadPlayerStore(PLAYER_ID);
        assertNotNull(restoredStore);
        assertFalse(restoredStore.hasCharacter());
        assertEquals(new Vector3f(), restoredStore.getRelevanceLocation());
    }

    @Test
    public void playerRelevanceLocationSurvivesStorage() {
        Vector3f loc = new Vector3f(1, 2, 3);
        character.addComponent(new LocationComponent(loc));

        esm.waitForCompletionOfPreviousSaveAndStartSaving();
        esm.finishSavingAndShutdown();

        PlayerStore restored = esm.loadPlayerStore(PLAYER_ID);
        assertEquals(loc, restored.getRelevanceLocation());
    }

    @Test
    public void characterSurvivesStorage() {
        esm.waitForCompletionOfPreviousSaveAndStartSaving();
        esm.finishSavingAndShutdown();

        PlayerStore restored = esm.loadPlayerStore(PLAYER_ID);
        restored.restoreEntities();
        assertTrue(restored.hasCharacter());
        assertEquals(character, restored.getCharacter());
    }

    @Test
    public void globalEntitiesStoredAndRestored() throws Exception {
        EntityRef entity = entityManager.create(new StringComponent("Test"));
        long entityId = entity.getId();

        esm.waitForCompletionOfPreviousSaveAndStartSaving();
        esm.finishSavingAndShutdown();

        EntitySystemSetupUtil.addReflectionBasedLibraries(context);
        EntitySystemSetupUtil.addEntityManagementRelatedClasses(context);
        EngineEntityManager newEntityManager = context.get(EngineEntityManager.class);

        StorageManager newSM = new ReadWriteStorageManager(savePath, moduleEnvironment, newEntityManager, false);
        newSM.loadGlobalStore();

        List<EntityRef> entities = Lists.newArrayList(newEntityManager.getEntitiesWith(StringComponent.class));
        assertEquals(1, entities.size());
        assertEquals(entityId, entities.get(0).getId());
    }


    @Test
    public void referenceRemainsValidOverStorageRestoral() throws Exception {
        EntityRef someEntity = entityManager.create();
        character.addComponent(new EntityRefComponent(someEntity));

        esm.waitForCompletionOfPreviousSaveAndStartSaving();
        esm.finishSavingAndShutdown();

        EntitySystemSetupUtil.addReflectionBasedLibraries(context);
        EntitySystemSetupUtil.addEntityManagementRelatedClasses(context);
        EngineEntityManager newEntityManager = context.get(EngineEntityManager.class);
        StorageManager newSM = new ReadWriteStorageManager(savePath, moduleEnvironment, newEntityManager, false);
        newSM.loadGlobalStore();

        PlayerStore restored = newSM.loadPlayerStore(PLAYER_ID);
        restored.restoreEntities();
        assertTrue(restored.getCharacter().getComponent(EntityRefComponent.class).entityRef.exists());
    }

    @Test
    public void getUnstoredChunkReturnsNothing() {
        esm.loadChunkStore(CHUNK_POS);
    }

    @Test
    public void storeAndRestoreChunkStore() {
        Chunk chunk = new ChunkImpl(CHUNK_POS);
        chunk.setBlock(0, 0, 0, testBlock);
        chunk.markReady();
        ChunkProvider chunkProvider = mock(ChunkProvider.class);
        when(chunkProvider.getAllChunks()).thenReturn(Arrays.asList(chunk));
        CoreRegistry.put(ChunkProvider.class, chunkProvider);

        esm.waitForCompletionOfPreviousSaveAndStartSaving();
        esm.finishSavingAndShutdown();

        ChunkStore restored = esm.loadChunkStore(CHUNK_POS);
        assertNotNull(restored);
        assertEquals(CHUNK_POS, restored.getChunkPosition());
        assertNotNull(restored.getChunk());
        assertEquals(testBlock, restored.getChunk().getBlock(0, 0, 0));
    }

    @Test
    public void chunkSurvivesStorageSaveAndRestore() throws Exception {
        Chunk chunk = new ChunkImpl(CHUNK_POS);
        chunk.setBlock(0, 0, 0, testBlock);
        chunk.setBlock(0, 4, 2, testBlock2);
        chunk.markReady();
        ChunkProvider chunkProvider = mock(ChunkProvider.class);
        when(chunkProvider.getAllChunks()).thenReturn(Arrays.asList(chunk));
        when(chunkProvider.getChunk(Matchers.any(Vector3i.class))).thenReturn(chunk);
        CoreRegistry.put(ChunkProvider.class, chunkProvider);
        boolean storeChunkInZips = true;

        esm.setStoreChunksInZips(storeChunkInZips);
        esm.waitForCompletionOfPreviousSaveAndStartSaving();
        esm.finishSavingAndShutdown();

        EntitySystemSetupUtil.addReflectionBasedLibraries(context);
        EntitySystemSetupUtil.addEntityManagementRelatedClasses(context);
        EngineEntityManager newEntityManager = context.get(EngineEntityManager.class);
        StorageManager newSM = new ReadWriteStorageManager(savePath, moduleEnvironment, newEntityManager,
                storeChunkInZips);
        newSM.loadGlobalStore();

        ChunkStore restored = newSM.loadChunkStore(CHUNK_POS);
        assertNotNull(restored);
        assertEquals(CHUNK_POS, restored.getChunkPosition());
        assertNotNull(restored.getChunk());
        assertEquals(testBlock, restored.getChunk().getBlock(0, 0, 0));
        assertEquals(testBlock2, restored.getChunk().getBlock(0, 4, 2));
    }

    @Test
    public void entitySurvivesStorageInChunkStore() throws Exception {
        Chunk chunk = new ChunkImpl(CHUNK_POS);
        chunk.setBlock(0, 0, 0, testBlock);
        chunk.markReady();
        ChunkProvider chunkProvider = mock(ChunkProvider.class);
        when(chunkProvider.getAllChunks()).thenReturn(Arrays.asList(chunk));
        CoreRegistry.put(ChunkProvider.class, chunkProvider);
        EntityRef entity = entityManager.create();
        long id = entity.getId();
        LocationComponent locationComponent = new LocationComponent();
        Vector3f positionInChunk = new Vector3f(chunk.getAABB().getMin());
        positionInChunk.x += 1;
        positionInChunk.y += 1;
        positionInChunk.z += 1;
        locationComponent.setWorldPosition(positionInChunk);
        entity.addComponent(locationComponent);
        esm.waitForCompletionOfPreviousSaveAndStartSaving();
        esm.finishSavingAndShutdown();

        EntitySystemSetupUtil.addReflectionBasedLibraries(context);
        EntitySystemSetupUtil.addEntityManagementRelatedClasses(context);
        EngineEntityManager newEntityManager = context.get(EngineEntityManager.class);
        StorageManager newSM = new ReadWriteStorageManager(savePath, moduleEnvironment, newEntityManager, false);
        newSM.loadGlobalStore();

        ChunkStore restored = newSM.loadChunkStore(CHUNK_POS);
        restored.restoreEntities();
        EntityRef ref = newEntityManager.getEntity(id);
        assertTrue(ref.exists());
        assertTrue(ref.isActive());
    }


    @Test
    public void canSavePlayerWithoutUnloading() throws Exception {
        esm.waitForCompletionOfPreviousSaveAndStartSaving();
        esm.finishSavingAndShutdown();

        assertTrue(character.isActive());
    }
}<|MERGE_RESOLUTION|>--- conflicted
+++ resolved
@@ -118,20 +118,6 @@
         when(networkSystem.getPlayers()).thenReturn(Arrays.asList(client));
         context.put(NetworkSystem.class, networkSystem);
 
-<<<<<<< HEAD
-        BlockManagerImpl blockManager = new BlockManagerImpl(mock(WorldAtlas.class), new DefaultBlockFamilyFactoryRegistry());
-        context.put(BlockManager.class, blockManager);
-        testBlock = new Block();
-        testBlock.setId((short) 1);
-        blockManager.addBlockFamily(new SymmetricFamily(new BlockUri("test:testblock"), testBlock), true);
-        testBlock2 = new Block();
-        testBlock2.setId((short) 2);
-        blockManager.addBlockFamily(new SymmetricFamily(new BlockUri("test:testblock2"), testBlock2), true);
-
-
-        ComponentSystemManager componentSystemManager = new ComponentSystemManager(context);
-        context.put(ComponentSystemManager.class, componentSystemManager);
-=======
         AssetManager assetManager = context.get(AssetManager.class);
         BlockFamilyDefinitionData data = new BlockFamilyDefinitionData();
         data.setFamilyFactory(new SymmetricBlockFamilyFactory());
@@ -139,7 +125,6 @@
         assetManager.loadAsset(new ResourceUrn("test:testblock2"), data, BlockFamilyDefinition.class);
         testBlock = context.get(BlockManager.class).getBlock("test:testblock");
         testBlock2 = context.get(BlockManager.class).getBlock("test:testblock2");
->>>>>>> 05578e08
 
         context.put(ChunkProvider.class, mock(ChunkProvider.class));
         Game game = mock(Game.class);
