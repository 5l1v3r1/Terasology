--- conflicted
+++ resolved
@@ -29,12 +29,7 @@
 import org.terasology.componentSystem.characters.CharacterSoundSystem;
 import org.terasology.componentSystem.common.HealthSystem;
 import org.terasology.componentSystem.common.StatusAffectorSystem;
-<<<<<<< HEAD
 import org.terasology.componentSystem.controllers.*;
-=======
-import org.terasology.componentSystem.controllers.LocalPlayerSystem;
-import org.terasology.componentSystem.controllers.SimpleAISystem;
->>>>>>> 889d4dd8
 import org.terasology.componentSystem.items.InventorySystem;
 import org.terasology.componentSystem.items.ItemSystem;
 import org.terasology.componentSystem.rendering.BlockDamageRenderer;
@@ -54,16 +49,8 @@
 import org.terasology.entitySystem.pojo.PojoEntityManager;
 import org.terasology.entitySystem.pojo.PojoEventSystem;
 import org.terasology.entitySystem.pojo.PojoPrefabManager;
-<<<<<<< HEAD
-import org.terasology.entitySystem.persistence.EntityDataJSONFormat;
-import org.terasology.entitySystem.persistence.EntityPersisterHelper;
-import org.terasology.entitySystem.metadata.extension.*;
-import org.terasology.entitySystem.persistence.EntityPersisterHelperImpl;
-import org.terasology.components.PoisonedComponent;
 import org.terasology.events.input.*;
 import org.terasology.events.input.binds.InventoryButton;
-=======
->>>>>>> 889d4dd8
 import org.terasology.game.ComponentSystemManager;
 import org.terasology.game.CoreRegistry;
 import org.terasology.game.GameEngine;
@@ -71,7 +58,6 @@
 import org.terasology.game.input.InputSystem;
 import org.terasology.logic.LocalPlayer;
 import org.terasology.logic.manager.AssetManager;
-import org.terasology.logic.manager.Config;
 import org.terasology.logic.manager.GUIManager;
 import org.terasology.logic.manager.PathManager;
 import org.terasology.logic.mod.Mod;
@@ -82,8 +68,10 @@
 import org.terasology.model.shapes.BlockShapeManager;
 import org.terasology.mods.miniions.components.MinionBarComponent;
 import org.terasology.mods.miniions.components.MinionComponent;
+import org.terasology.mods.miniions.components.MinionControllerComponent;
 import org.terasology.mods.miniions.components.SimpleMinionAIComponent;
-import org.terasology.mods.miniions.components.componentsystem.controllers.SimpleMinionAISystem;
+import org.terasology.mods.miniions.componentsystem.controllers.MinionSystem;
+import org.terasology.mods.miniions.componentsystem.controllers.SimpleMinionAISystem;
 import org.terasology.performanceMonitor.PerformanceMonitor;
 import org.terasology.protobuf.EntityData;
 import org.terasology.rendering.assets.Material;
@@ -170,6 +158,7 @@
         EventSystem eventSystem = new PojoEventSystem(_entityManager);
         _entityManager.setEventSystem(eventSystem);
         CoreRegistry.put(EntityManager.class, _entityManager);
+        CoreRegistry.put(EventSystem.class, eventSystem);
         _componentSystemManager = new ComponentSystemManager();
         CoreRegistry.put(ComponentSystemManager.class, _componentSystemManager);
 
@@ -223,6 +212,7 @@
         componentLibrary.registerComponentClass(PotionComponent.class);
         componentLibrary.registerComponentClass(SpeedBoostComponent.class);
         componentLibrary.registerComponentClass(PoisonedComponent.class);
+        componentLibrary.registerComponentClass(MinionControllerComponent.class);
         loadPrefabs();
 
         BlockEntityRegistry blockEntityRegistry = new BlockEntityRegistry();
@@ -251,38 +241,13 @@
         _componentSystemManager.register(new TunnelAction(), "engine:TunnelAction");
         _componentSystemManager.register(new AccessInventoryAction(), "engine:AccessInventoryAction");
         _componentSystemManager.register(new SpawnPrefabAction(), "engine:SpawnPrefabAction");
-<<<<<<< HEAD
         _componentSystemManager.register(new ReadBookAction(), "engine:ReadBookAction");
-        //_componentSystemManager.register(new DestroyMinion(), "engine:DestroyMinionAction");
         _componentSystemManager.register(new BookshelfHandler(), "engine:BookshelfHandler");
         _componentSystemManager.register(new DrinkPotionAction(), "engine:DrinkPotionAction");
         _componentSystemManager.register(new StatusAffectorSystem(), "engine:StatusAffectorSystem");
         _componentSystemManager.register(new MenuControlSystem(), "engine:MenuControlSystem");
         _componentSystemManager.register(new DebugControlSystem(), "engine:DebugControlSystem");
-=======
-        _componentSystemManager.register(new ReadBookAction(), "engine: ReadBookAction");
-        _componentSystemManager.register(new BookshelfHandler(), "engine: BookshelfHandler");
-        _componentSystemManager.register(new DrinkPotionAction(), "engine : DrinkPotionAction");
-        _componentSystemManager.register(new StatusAffectorSystem(), "engine : StatusAffectorSystem");
-        _hud = new UIHeadsUpDisplay();
-        _componentSystemManager.register(_hud,"engine:UIHeadsUpDisplay");
-        _hud.setVisible(true);
-
-        _pauseMenu = new UIPauseMenu();
-        _loadingScreen = new UILoadingScreen();
-        _statusScreen = new UIStatusScreen();
-        _inventoryScreen = new UIInventoryScreen();
-        _metrics = new UIMetrics();
-
-        _metrics.setVisible(true);
-
-        _guiScreens.add(_metrics);
-        _guiScreens.add(_hud);
-        _guiScreens.add(_pauseMenu);
-        _guiScreens.add(_loadingScreen);
-        _guiScreens.add(_inventoryScreen);
-        _guiScreens.add(_statusScreen);
->>>>>>> 889d4dd8
+        _componentSystemManager.register(new MinionSystem(), "miniion:MinionSystem");
     }
 
     private void loadPrefabs() {
