/*
 * Copyright 2012 Benjamin Glatzel <benjamin.glatzel@me.com>
 *
 * Licensed under the Apache License, Version 2.0 (the "License");
 * you may not use this file except in compliance with the License.
 * You may obtain a copy of the License at
 *
 *      http://www.apache.org/licenses/LICENSE-2.0
 *
 * Unless required by applicable law or agreed to in writing, software
 * distributed under the License is distributed on an "AS IS" BASIS,
 * WITHOUT WARRANTIES OR CONDITIONS OF ANY KIND, either express or implied.
 * See the License for the specific language governing permissions and
 * limitations under the License.
 */
package org.terasology.rendering.world;

import org.lwjgl.opengl.GL11;
import org.terasology.game.CoreRegistry;
import org.terasology.logic.manager.ShaderManager;
import org.terasology.math.Vector3i;
import org.terasology.model.structures.BlockPosition;
import org.terasology.rendering.interfaces.IGameObject;
import org.terasology.rendering.primitives.Mesh;
import org.terasology.rendering.primitives.Tessellator;
import org.terasology.rendering.primitives.TessellatorHelper;

import javax.vecmath.Vector3d;
import javax.vecmath.Vector3f;
import javax.vecmath.Vector4f;
import java.util.HashSet;

import static org.lwjgl.opengl.GL11.glColorMask;

/**
 * Renderable block grid. Can be used for displaying a set of block selection boxes.
 *
 * @author Benjamin Glatzel <benjamin.glatzel@me.com>
 */
public class BlockGrid implements IGameObject {

    public class GridPosition {
        public GridPosition(Vector3i position, byte blockType) {
            this.position = position;
            this.blockType = blockType;
        }

        public Vector3i position;
        public byte blockType;
    }

    /* CONST */
    private final Mesh _mesh;

    private final HashSet<GridPosition> _gridPositions = new HashSet<GridPosition>();
    private Vector3i _minBounds = new Vector3i(Integer.MAX_VALUE, Integer.MAX_VALUE, Integer.MAX_VALUE);
    private Vector3i _maxBounds = new Vector3i(Integer.MIN_VALUE, Integer.MIN_VALUE, Integer.MIN_VALUE);

    public BlockGrid() {
        Tessellator tessellator = new Tessellator();
        TessellatorHelper.addBlockMesh(tessellator, new Vector4f(0.0f, 0.0f, 1.0f, 0.25f), 1.005f, 1.0f, 0.5f, 0.0f, 0.0f, 0.0f);
        _mesh = tessellator.generateMesh();
    }

    @Override
    public void render() {
        ShaderManager.getInstance().enableDefault();

        for (int i = 0; i < 2; i++) {
            if (i == 0) {
                glColorMask(false, false, false, false);
            } else {
                glColorMask(true, true, true, true);
            }

            for (GridPosition gp : _gridPositions) {
                GL11.glPushMatrix();

<<<<<<< HEAD
                Vector3f cameraPosition = CoreRegistry.get(WorldRenderer.class).getActiveCamera().getPosition();
                GL11.glTranslated(gp.x - cameraPosition.x, gp.y - cameraPosition.y, gp.z - cameraPosition.z);
=======
                Vector3d cameraPosition = CoreRegistry.get(WorldRenderer.class).getActiveCamera().getPosition();
                GL11.glTranslated(gp.position.x - cameraPosition.x, gp.position.y - cameraPosition.y, gp.position.z - cameraPosition.z);
>>>>>>> 27654d93

                _mesh.render();

                GL11.glPopMatrix();
            }
        }
    }

    /**
     * Adds a block position to the grid.
     *
     * @param gridPosition The block position to add
     */
    public void addGridPosition(Vector3i gridPosition, byte blockType) {
        if (gridPosition.x < _minBounds.x) {
            _minBounds.x = gridPosition.x;
        }
        if (gridPosition.y < _minBounds.y) {
            _minBounds.y = gridPosition.y;
        }
        if (gridPosition.z < _minBounds.z) {
            _minBounds.z = gridPosition.z;
        }

        if (gridPosition.x > _maxBounds.x) {
            _maxBounds.x = gridPosition.x;
        }
        if (gridPosition.y > _maxBounds.y) {
            _maxBounds.y = gridPosition.y;
        }
        if (gridPosition.z > _maxBounds.z) {
            _maxBounds.z = gridPosition.z;
        }

        _gridPositions.add(new GridPosition(gridPosition, blockType));
    }

    /**
     * Removes a block position from the grid.
     *
     * @param gridPosition The block position to remove
     */
    public void removeGridPosition(BlockPosition gridPosition) {
        _gridPositions.remove(gridPosition);
    }

    public HashSet<GridPosition> getGridPositions() {
        return _gridPositions;
    }

    public Vector3i getMinBounds() {
        return _minBounds;
    }

    public Vector3i getMaxBounds() {
        return _maxBounds;
    }

    /**
     * Removes all block positions from the grid.
     */
    public void clear() {
        _minBounds = new Vector3i(Integer.MAX_VALUE, Integer.MAX_VALUE, Integer.MAX_VALUE);
        _maxBounds = new Vector3i(Integer.MIN_VALUE, Integer.MIN_VALUE, Integer.MIN_VALUE);
        _gridPositions.clear();
    }

    @Override
    public void update(float delta) {
        // Nothing to do.
    }
}<|MERGE_RESOLUTION|>--- conflicted
+++ resolved
@@ -76,13 +76,8 @@
             for (GridPosition gp : _gridPositions) {
                 GL11.glPushMatrix();
 
-<<<<<<< HEAD
                 Vector3f cameraPosition = CoreRegistry.get(WorldRenderer.class).getActiveCamera().getPosition();
-                GL11.glTranslated(gp.x - cameraPosition.x, gp.y - cameraPosition.y, gp.z - cameraPosition.z);
-=======
-                Vector3d cameraPosition = CoreRegistry.get(WorldRenderer.class).getActiveCamera().getPosition();
                 GL11.glTranslated(gp.position.x - cameraPosition.x, gp.position.y - cameraPosition.y, gp.position.z - cameraPosition.z);
->>>>>>> 27654d93
 
                 _mesh.render();
 
