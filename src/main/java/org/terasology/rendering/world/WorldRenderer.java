/*
 * Copyright 2011 Benjamin Glatzel <benjamin.glatzel@me.com>.
 *
 * Licensed under the Apache License, Version 2.0 (the "License");
 * you may not use this file except in compliance with the License.
 * You may obtain a copy of the License at
 *
 *      http://www.apache.org/licenses/LICENSE-2.0
 *
 * Unless required by applicable law or agreed to in writing, software
 * distributed under the License is distributed on an "AS IS" BASIS,
 * WITHOUT WARRANTIES OR CONDITIONS OF ANY KIND, either express or implied.
 * See the License for the specific language governing permissions and
 * limitations under the License.
 */
package org.terasology.rendering.world;

<<<<<<< HEAD
import com.google.common.collect.Lists;
=======
import static org.lwjgl.opengl.GL11.GL_BLEND;
import static org.lwjgl.opengl.GL11.GL_DEPTH_BUFFER_BIT;
import static org.lwjgl.opengl.GL11.GL_FILL;
import static org.lwjgl.opengl.GL11.GL_FRONT_AND_BACK;
import static org.lwjgl.opengl.GL11.GL_LIGHT0;
import static org.lwjgl.opengl.GL11.GL_LINE;
import static org.lwjgl.opengl.GL11.GL_ONE_MINUS_SRC_ALPHA;
import static org.lwjgl.opengl.GL11.GL_SRC_ALPHA;
import static org.lwjgl.opengl.GL11.glBlendFunc;
import static org.lwjgl.opengl.GL11.glClear;
import static org.lwjgl.opengl.GL11.glColorMask;
import static org.lwjgl.opengl.GL11.glDisable;
import static org.lwjgl.opengl.GL11.glEnable;
import static org.lwjgl.opengl.GL11.glLoadIdentity;
import static org.lwjgl.opengl.GL11.glPolygonMode;
import static org.lwjgl.opengl.GL11.glPopMatrix;
import static org.lwjgl.opengl.GL11.glPushMatrix;

import java.nio.ByteBuffer;
import java.text.SimpleDateFormat;
import java.util.ArrayList;
import java.util.Calendar;
import java.util.LinkedList;
import java.util.List;
import java.util.PriorityQueue;
import java.util.logging.Level;
import java.util.logging.Logger;

import java.awt.image.BufferedImage;

import java.io.File;
import java.io.IOException;

import javax.imageio.ImageIO;
import javax.vecmath.Vector3d;
import javax.vecmath.Vector3f;

>>>>>>> 90c746ec
import org.lwjgl.BufferUtils;
import org.lwjgl.opengl.Display;
import org.lwjgl.opengl.GL11;
import org.terasology.componentSystem.RenderSystem;
import org.terasology.componentSystem.controllers.LocalPlayerSystem;
import org.terasology.components.AABBCollisionComponent;
import org.terasology.components.PlayerComponent;
import org.terasology.entitySystem.EntityManager;
import org.terasology.game.ComponentSystemManager;
import org.terasology.game.CoreRegistry;
import org.terasology.game.GameEngine;
import org.terasology.game.Timer;
import org.terasology.logic.LocalPlayer;
<<<<<<< HEAD
import org.terasology.logic.generators.DefaultGenerators;
import org.terasology.logic.manager.*;
import org.terasology.logic.world.*;
import org.terasology.logic.world.chunkStore.ChunkStoreGZip;
import org.terasology.logic.world.generator.core.*;
=======
import org.terasology.logic.generators.ChunkGeneratorTerrain;
import org.terasology.logic.manager.AudioManager;
import org.terasology.logic.manager.Config;
import org.terasology.logic.manager.PathManager;
import org.terasology.logic.manager.PortalManager;
import org.terasology.logic.manager.PostProcessingRenderer;
import org.terasology.logic.manager.WorldTimeEventManager;
import org.terasology.logic.world.Chunk;
import org.terasology.logic.world.ChunkUpdateManager;
import org.terasology.logic.world.IWorldProvider;
import org.terasology.logic.world.LocalWorldProvider;
>>>>>>> 90c746ec
import org.terasology.logic.world.WorldTimeEvent;
import org.terasology.logic.world.WorldUtil;
import org.terasology.math.Rect2i;
import org.terasology.math.Region3i;
import org.terasology.math.TeraMath;
import org.terasology.math.Vector3i;
import org.terasology.model.blocks.Block;
import org.terasology.model.blocks.management.BlockManager;
import org.terasology.model.structures.AABB;
import org.terasology.model.structures.BlockPosition;
import org.terasology.performanceMonitor.PerformanceMonitor;
import org.terasology.rendering.cameras.Camera;
import org.terasology.rendering.cameras.DefaultCamera;
import org.terasology.rendering.interfaces.IGameObject;
import org.terasology.rendering.physics.BulletPhysicsRenderer;
import org.terasology.rendering.primitives.ChunkMesh;
import org.terasology.rendering.primitives.ChunkTessellator;
import org.terasology.rendering.shader.ShaderProgram;

<<<<<<< HEAD
import javax.imageio.ImageIO;
import javax.vecmath.Vector3d;
import javax.vecmath.Vector3f;
import java.awt.image.BufferedImage;
import java.io.*;
import java.nio.ByteBuffer;
import java.text.SimpleDateFormat;
import java.util.*;
import java.util.logging.Level;
import java.util.logging.Logger;

import static org.lwjgl.opengl.GL11.*;

=======
>>>>>>> 90c746ec
/**
 * The world of Terasology. At its most basic the world contains chunks (consisting of a fixed amount of blocks)
 * and the player.
 * <p/>
 * The world is randomly generated by using a bunch of Perlin noise generators initialized
 * with a favored seed value.
 *
 * @author Benjamin Glatzel <benjamin.glatzel@me.com>
 */
public final class WorldRenderer implements IGameObject {
    public static final int VERTICAL_SEGMENTS = Config.getInstance().getVerticalChunkMeshSegments();

    /* WORLD PROVIDER */
    private final WorldProvider _worldProvider;
    private ChunkProvider _chunkProvider;
    private ChunkStore chunkStore;
    private Logger _logger = Logger.getLogger(getClass().getName());

    /* PLAYER */
    private LocalPlayer _player;

    /* CAMERA */
    public enum CAMERA_MODE {
        PLAYER,
        SPAWN
    }

    private CAMERA_MODE _cameraMode = CAMERA_MODE.PLAYER;
    private Camera _spawnCamera = new DefaultCamera();
    private DefaultCamera _defaultCamera = new DefaultCamera();
    private Camera _activeCamera = _defaultCamera;

    /* CHUNKS */
    private ChunkTessellator _chunkTesselator;
    private boolean _pendingChunks = false;
    private final List<Chunk> _chunksInProximity = Lists.newArrayList();
    private int _chunkPosX, _chunkPosZ;

    /* RENDERING */
    private final LinkedList<IGameObject> _renderQueueTransparent = Lists.newLinkedList();
    private final LinkedList<Chunk> _renderQueueChunksOpaque = Lists.newLinkedList();
    private final PriorityQueue<Chunk> _renderQueueChunksSortedWater = new PriorityQueue<Chunk>(16*16, new ChunkProximityComparator());
    private final PriorityQueue<Chunk> _renderQueueChunksSortedBillboards = new PriorityQueue<Chunk>(16*16, new ChunkProximityComparator());

    /* CORE GAME OBJECTS */
    private final PortalManager _portalManager;

    /* HORIZON */
    private final Skysphere _skysphere;

    /* TICKING */
    private Timer _timer = CoreRegistry.get(Timer.class);
    private float _tick = 0;
    private int _tickTock = 0;
    private long _lastTick;

    /* UPDATING */
    private final ChunkUpdateManager _chunkUpdateManager;

    /* EVENTS */
    private final WorldTimeEventManager _worldTimeEventManager;

    /* PHYSICS */
    private final BulletPhysicsRenderer _bulletRenderer;

    /* BLOCK GRID */
    private final BlockGrid _blockGrid;

    /* STATISTICS */
    private int _statDirtyChunks = 0, _statVisibleChunks = 0, _statIgnoredPhases = 0;
    private int _statChunkMeshEmpty, _statChunkNotReady, _statRenderedTriangles;

    /* OTHER SETTINGS */
    private boolean _wireframe;

    private ComponentSystemManager _systemManager;

    /**
     * Initializes a new (local) world for the single player mode.
     *
     * @param title The title/description of the world
     * @param seed  The seed string used to generate the terrain
     */
    public WorldRenderer(String title, String seed, EntityManager manager, LocalPlayerSystem localPlayerSystem) {
        ChunkGeneratorManager generatorManager = new ChunkGeneratorManagerImpl(seed, new WorldBiomeProviderImpl(seed));
        generatorManager.registerChunkGenerator(new PerlinTerrainGenerator());
        generatorManager.registerChunkGenerator(new FloraGenerator());
        generatorManager.registerChunkGenerator(new LiquidsGenerator());
        ForestGenerator forestGen = new ForestGenerator();
        new DefaultGenerators(forestGen);
        generatorManager.registerChunkGenerator(forestGen);


        // TODO: Cleaner method for this?
        File f = new File(PathManager.getInstance().getWorldSavePath(title), title + ".dat");
        if (f.exists()) {
            try {
                chunkStore = ChunkStoreGZip.load(f);
            } catch (IOException e) {
                /* TODO: We really should expose this error via UI so player knows that there is an issue with their world
                   (don't have the game continue or we risk overwriting their game)
                 */
                e.printStackTrace();
            }
        }
        if (chunkStore == null) {
            chunkStore = new ChunkStoreGZip();
        }
        _chunkProvider = new LocalChunkProvider(chunkStore, generatorManager);
        EntityAwareWorldProvider entityWorldProvider = new EntityAwareWorldProvider(new WorldProviderCoreImpl(title, seed, _chunkProvider));
        CoreRegistry.put(BlockEntityRegistry.class, entityWorldProvider);
        CoreRegistry.get(ComponentSystemManager.class).register(entityWorldProvider, "engine:BlockEntityRegistry");
        _worldProvider = new WorldProviderWrapper(entityWorldProvider);
        _chunkTesselator = new ChunkTessellator(_worldProvider.getBiomeProvider());
        _skysphere = new Skysphere(this);
        _chunkUpdateManager = new ChunkUpdateManager(_chunkTesselator, _worldProvider);
        _worldTimeEventManager = new WorldTimeEventManager(_worldProvider);
        _portalManager = new PortalManager(manager);
        _blockGrid = new BlockGrid();
        _bulletRenderer = new BulletPhysicsRenderer(this);

        // TODO: won't need localPlayerSystem here once camera is in the ES proper
        localPlayerSystem.setPlayerCamera(_defaultCamera);
        _systemManager = CoreRegistry.get(ComponentSystemManager.class);


        initTimeEvents();
    }

    /**
     * Updates the list of chunks around the player.
     *
     * @param force Forces the update
     * @return True if the list was changed
     */
    public boolean updateChunksInProximity(boolean force) {
        int newChunkPosX = calcCamChunkOffsetX();
        int newChunkPosZ = calcCamChunkOffsetZ();

        // TODO: This should actually be done based on events from the ChunkProvider on new chunk availability/old chunk removal
        int viewingDistance = Config.getInstance().getActiveViewingDistance();

        if (_chunkPosX != newChunkPosX || _chunkPosZ != newChunkPosZ || force || _pendingChunks) {
            // just add all visible chunks
            if (_chunksInProximity.size() == 0 || force || _pendingChunks) {
                _chunksInProximity.clear();
<<<<<<< HEAD
                for (int x = -(viewingDistance / 2); x < (viewingDistance / 2); x++) {
                    for (int z = -(viewingDistance / 2); z < (viewingDistance / 2); z++) {
                        Chunk c = _chunkProvider.getChunk(newChunkPosX + x, 0, newChunkPosZ + z);
                        if (c != null && c.getChunkState() == Chunk.State.COMPLETE && _worldProvider.getWorldViewAround(c.getPos()) != null) {
                            _chunksInProximity.add(c);
                        } else {
                            _pendingChunks = true;
                        }
=======
                for (int x = -(viewingDistance / 2); x < viewingDistance / 2; x++) {
                    for (int z = -(viewingDistance / 2); z < viewingDistance / 2; z++) {
                        Chunk c = _worldProvider.getChunkProvider().getChunk(newChunkPosX + x, 0, newChunkPosZ + z);
                        _chunksInProximity.add(c);
>>>>>>> 90c746ec
                    }
                }
            }
            // adjust proximity chunk list
            else {
                int vd2 = viewingDistance / 2;

                Rect2i oldView = new Rect2i(_chunkPosX - vd2, _chunkPosZ - vd2, viewingDistance, viewingDistance);
                Rect2i newView = new Rect2i(newChunkPosX - vd2, newChunkPosZ - vd2, viewingDistance, viewingDistance);

                // remove
                List<Rect2i> removeRects = Rect2i.subtractEqualsSized(oldView, newView);
                for(Rect2i r : removeRects) {
                    for(int x = r.minX(); x < r.maxX(); ++x) {
                        for(int y = r.minY(); y < r.maxY(); ++y) {
                            Chunk c = _chunkProvider.getChunk(x, 0, y);
                            _chunksInProximity.remove(c);
                        }
                    }
                }

                // add
                List<Rect2i> addRects = Rect2i.subtractEqualsSized(newView, oldView);
                for(Rect2i r : addRects) {
                    for(int x = r.minX(); x < r.maxX(); ++x) {
                        for(int y = r.minY(); y < r.maxY(); ++y) {
                            Chunk c = _chunkProvider.getChunk(x, 0, y);
                            if (c != null && c.getChunkState() == Chunk.State.COMPLETE && _worldProvider.getWorldViewAround(c.getPos()) != null) {
                                _chunksInProximity.add(c);
                            } else {
                                _pendingChunks = true;
                            }
                        }
                    }
                }
            }

            _chunkPosX = newChunkPosX;
            _chunkPosZ = newChunkPosZ;


            Collections.sort(_chunksInProximity, new ChunkProximityComparator());

            return true;
        }

        return false;
    }

    private static class ChunkProximityComparator implements Comparator<Chunk> {

        @Override
        public int compare(Chunk o1, Chunk o2) {
            double distance = distanceToCamera(o1);
            double distance2 = distanceToCamera(o2);

            if (o1 == null) {
                return -1;
            } else if (o2 == null) {
                return 1;
            }

            if (distance == distance2)
                return 0;

            return distance2 > distance ? -1 : 1;
        }

        private float distanceToCamera(Chunk chunk) {
            Vector3f result = new Vector3f((chunk.getPos().x + 0.5f) * Chunk.SIZE_X, 0, (chunk.getPos().z + 0.5f) * Chunk.SIZE_Z);

            Vector3d cameraPos = CoreRegistry.get(WorldRenderer.class).getActiveCamera().getPosition();
            result.x -= cameraPos.x;
            result.z -= cameraPos.z;

<<<<<<< HEAD
            return result.length();
        }
    }
    
=======
        return distLength < (Config.getInstance().getActiveViewingDistance() * 8);
    }*/

>>>>>>> 90c746ec
    private Vector3f getPlayerPosition() {
        if (_player != null) {
            return _player.getPosition();
        }
        return new Vector3f();
    }

    /**
     * Creates the world time events to play the game's soundtrack at specific times.
     */
    public void initTimeEvents() {
        // SUNRISE
        _worldTimeEventManager.addWorldTimeEvent(new WorldTimeEvent(0.1, true) {
            @Override
            public void run() {
                AudioManager.playMusic("engine:Sunrise");
            }
        });

        // AFTERNOON
        _worldTimeEventManager.addWorldTimeEvent(new WorldTimeEvent(0.25, true) {
            @Override
            public void run() {
                AudioManager.playMusic("engine:Afternoon");
            }
        });

        // SUNSET
        _worldTimeEventManager.addWorldTimeEvent(new WorldTimeEvent(0.4, true) {
            @Override
            public void run() {
                AudioManager.playMusic("engine:Sunset");
            }
        });

        // NIGHT
        _worldTimeEventManager.addWorldTimeEvent(new WorldTimeEvent(0.6, true) {
            @Override
            public void run() {
                AudioManager.playMusic("engine:Dimlight");
            }
        });

        // NIGHT
        _worldTimeEventManager.addWorldTimeEvent(new WorldTimeEvent(0.75, true) {
            @Override
            public void run() {
                AudioManager.playMusic("engine:OtherSide");
            }
        });

        // BEFORE SUNRISE
        _worldTimeEventManager.addWorldTimeEvent(new WorldTimeEvent(0.9, true) {
            @Override
            public void run() {
                AudioManager.playMusic("engine:Resurface");
            }
        });
    }

    /**
     * Updates the currently visible chunks (in sight of the player).
     */
    public void updateAndQueueVisibleChunks() {
        _statDirtyChunks = 0;
        _statVisibleChunks = 0;
        _statIgnoredPhases = 0;

        for (int i = 0; i < _chunksInProximity.size(); i++) {
            Chunk c = _chunksInProximity.get(i);
            ChunkMesh[] mesh = c.getMesh();

            if (isChunkVisible(c) && isChunkValidForRender(c)) {

                if (triangleCount(mesh, ChunkMesh.RENDER_PHASE.OPAQUE) > 0)
                    _renderQueueChunksOpaque.add(c);
                else
                    _statIgnoredPhases++;

                if (triangleCount(mesh, ChunkMesh.RENDER_PHASE.WATER_AND_ICE) > 0)
                    _renderQueueChunksSortedWater.add(c);
                else
                    _statIgnoredPhases++;

                if (triangleCount(mesh, ChunkMesh.RENDER_PHASE.BILLBOARD_AND_TRANSLUCENT) > 0)
                    _renderQueueChunksSortedBillboards.add(c);
                else
                    _statIgnoredPhases++;

                if (c.getPendingMesh() != null) {
                    for (int j = 0; j < c.getPendingMesh().length; j++) {
                        c.getPendingMesh()[j].generateVBOs();
                    }
                    if (c.getMesh() != null) {
                        for (int j = 0; j < c.getMesh().length; j++) {
                            c.getMesh()[j].dispose();
                        }
                    }
                    c.setMesh(c.getPendingMesh());
                    c.setPendingMesh(null);
                }

                if ((c.isDirty() || mesh == null) && isChunkValidForRender(c)) {
                    _statDirtyChunks++;
                    _chunkUpdateManager.queueChunkUpdate(c, ChunkUpdateManager.UPDATE_TYPE.DEFAULT);
                }

                _statVisibleChunks++;
            } else if (i > Config.getInstance().getMaxChunkVBOs()) {
                if (mesh != null) {
                    // Make sure not too many chunk VBOs are available in the video memory at the same time
                    // Otherwise VBOs are moved into system memory which is REALLY slow and causes lag
                    for (ChunkMesh m : mesh) {
                        m.dispose();
                    }
                    c.setMesh(null);
                }
            }
        }
    }

    private int triangleCount(ChunkMesh[] mesh, ChunkMesh.RENDER_PHASE type) {
        int count = 0;

        if (mesh != null)
            for (int i = 0; i < mesh.length; i++)
                count += mesh[i].triangleCount(type);

        return count;
    }

    private void queueRenderer() {
        PerformanceMonitor.startActivity("Update and Queue Chunks");
        updateAndQueueVisibleChunks();
        PerformanceMonitor.endActivity();

        _renderQueueTransparent.add(_bulletRenderer);
        _renderQueueTransparent.add(_blockGrid);

        resetStats();
    }

    private void resetStats() {
        _statChunkMeshEmpty = 0;
        _statChunkNotReady = 0;
        _statRenderedTriangles = 0;
    }

    /**
     * Renders the world.
     */
    @Override
    public void render() {
        /* QUEUE RENDERER */
        queueRenderer();

        PostProcessingRenderer.getInstance().beginRenderScene();

        /* SKYSPHERE */
        PerformanceMonitor.startActivity("Render Sky");
        getActiveCamera().lookThroughNormalized();
        _skysphere.render();
        PerformanceMonitor.endActivity();

        /* WORLD RENDERING */
        PerformanceMonitor.startActivity("Render World");
        getActiveCamera().lookThrough();
        if (Config.getInstance().isDebugCollision()) {
            renderDebugCollision();
        };

        glEnable(GL_LIGHT0);

        boolean headUnderWater = false;

<<<<<<< HEAD
        headUnderWater = (_cameraMode == CAMERA_MODE.PLAYER && isUnderwater(new Vector3f(getActiveCamera().getPosition())));
=======
        headUnderWater = _cameraMode == CAMERA_MODE.PLAYER && isUnderwater(getActiveCamera().getPosition());
>>>>>>> 90c746ec

        if (_wireframe)
            glPolygonMode(GL_FRONT_AND_BACK, GL_LINE);

        PerformanceMonitor.startActivity("RenderOpaque");

        for (RenderSystem renderer : _systemManager.iterateRenderSubscribers()) {
            renderer.renderOpaque();
        }


        PerformanceMonitor.endActivity();

        PerformanceMonitor.startActivity("Render ChunkOpaque");

        /*
         * FIRST RENDER PASS: OPAQUE ELEMENTS
         */
        while (_renderQueueChunksOpaque.size() > 0)
           renderChunk(_renderQueueChunksOpaque.poll(), ChunkMesh.RENDER_PHASE.OPAQUE);

        PerformanceMonitor.endActivity();

        PerformanceMonitor.startActivity("Render ChunkTransparent");

        /*
         * SECOND RENDER PASS: BILLBOARDS
         */
        glEnable(GL_BLEND);
        glBlendFunc(GL_SRC_ALPHA, GL_ONE_MINUS_SRC_ALPHA);

        while (_renderQueueChunksSortedBillboards.size() > 0)
            renderChunk(_renderQueueChunksSortedBillboards.poll(), ChunkMesh.RENDER_PHASE.BILLBOARD_AND_TRANSLUCENT);

        PerformanceMonitor.endActivity();

        PerformanceMonitor.startActivity("Render Transparent");

        while (_renderQueueTransparent.size() > 0)
               _renderQueueTransparent.poll().render();
        for (RenderSystem renderer : _systemManager.iterateRenderSubscribers()) {
            renderer.renderTransparent();
        }

        PerformanceMonitor.endActivity();

        PerformanceMonitor.startActivity("Render ChunkWaterIce");

        // Make sure the water surface is rendered if the player is swimming
        if (headUnderWater) {
            glDisable(GL11.GL_CULL_FACE);
        }

        /*
        * THIRD (AND FOURTH) RENDER PASS: WATER AND ICE
        */
        while (_renderQueueChunksSortedWater.size() > 0) {
            Chunk c = _renderQueueChunksSortedWater.poll();

            for (int j = 0; j < 2; j++) {

                if (j == 0) {
                    glColorMask(false, false, false, false);
                    renderChunk(c, ChunkMesh.RENDER_PHASE.WATER_AND_ICE);
                } else {
                    glColorMask(true, true, true, true);
                    renderChunk(c, ChunkMesh.RENDER_PHASE.WATER_AND_ICE);
                }
            }
        }

        for (RenderSystem renderer : _systemManager.iterateRenderSubscribers()) {
            renderer.renderOverlay();
        }

        glDisable(GL_BLEND);

        if (headUnderWater)
            glEnable(GL11.GL_CULL_FACE);

        if (_wireframe)
            glPolygonMode(GL_FRONT_AND_BACK, GL_FILL);

        glDisable(GL_LIGHT0);

        PerformanceMonitor.endActivity();

        PostProcessingRenderer.getInstance().endRenderScene();

        /* RENDER THE FINAL POST-PROCESSED SCENE */
        PerformanceMonitor.startActivity("Render Post-Processing");
        PostProcessingRenderer.getInstance().renderScene();
        PerformanceMonitor.endActivity();

        if (_cameraMode == CAMERA_MODE.PLAYER) {
            glClear(GL_DEPTH_BUFFER_BIT);
            glPushMatrix();
            glLoadIdentity();
            _activeCamera.loadProjectionMatrix(80f);

            PerformanceMonitor.startActivity("Render First Person");
            for (RenderSystem renderer : _systemManager.iterateRenderSubscribers()) {
                renderer.renderFirstPerson();
            }
            PerformanceMonitor.endActivity();

            glPopMatrix();
        }
    }

    private void renderChunk(Chunk chunk, ChunkMesh.RENDER_PHASE phase) {
        if (chunk.getChunkState() == Chunk.State.COMPLETE && chunk.getMesh() != null) {
            ShaderProgram shader = ShaderManager.getInstance().getShaderProgram("chunk");
            // Transfer the world offset of the chunk to the shader for various effects
            shader.setFloat3("chunkOffset", (float) (chunk.getPos().x * Chunk.SIZE_X), (float) (chunk.getPos().y * Chunk.SIZE_Y), (float) (chunk.getPos().z * Chunk.SIZE_Z));

            GL11.glPushMatrix();

            Vector3d cameraPosition = CoreRegistry.get(WorldRenderer.class).getActiveCamera().getPosition();
            GL11.glTranslated(chunk.getPos().x * Chunk.SIZE_X - cameraPosition.x, chunk.getPos().y * Chunk.SIZE_Y - cameraPosition.y, chunk.getPos().z * Chunk.SIZE_Z - cameraPosition.z);

            for (int i = 0; i < VERTICAL_SEGMENTS; i++) {
                if (!chunk.getMesh()[i].isEmpty()) {
                    if (Config.getInstance().isRenderChunkBoundingBoxes()) {
                        chunk.getSubMeshAABB(i).renderLocally(1f);
                        _statRenderedTriangles += 12;
                    }

                    shader.enable();
                    chunk.getMesh()[i].render(phase);
                    _statRenderedTriangles += chunk.getMesh()[i].triangleCount();
                }
            }

            GL11.glPopMatrix();
        } else {
            _statChunkNotReady++;
        }
    }

    public float getRenderingLightValue() {
        return getRenderingLightValueAt(new Vector3f(getActiveCamera().getPosition()));
    }

<<<<<<< HEAD
    public float getRenderingLightValueAt(Vector3f pos) {
        float lightValueSun = _worldProvider.getSunlight(pos);
        lightValueSun /= 15.0f;
=======
    public float getRenderingLightValueAt(Vector3d pos) {
        double lightValueSun = _worldProvider.getLightAtPosition(pos, Chunk.LIGHT_TYPE.SUN);
        lightValueSun = lightValueSun / 15.0;
>>>>>>> 90c746ec
        lightValueSun *= getDaylight();
        float lightValueBlock = _worldProvider.getLight(pos);
        lightValueBlock /= 15f;

        return (float) TeraMath.clamp(lightValueSun + lightValueBlock * (1.0 - lightValueSun));
    }

    @Override
    public void update(float delta) {
        PerformanceMonitor.startActivity("Cameras");
        animateSpawnCamera(delta);
        _spawnCamera.update(delta);
        PerformanceMonitor.endActivity();

        PerformanceMonitor.startActivity("Update Tick");
        updateTick(delta);
        PerformanceMonitor.endActivity();

        // Free unused space
        PerformanceMonitor.startActivity("Update Chunk Cache");
        _chunkProvider.update();
        PerformanceMonitor.endActivity();

        PerformanceMonitor.startActivity("Update Close Chunks");
        updateChunksInProximity(false);
        PerformanceMonitor.endActivity();

        PerformanceMonitor.startActivity("Skysphere");
        _skysphere.update(delta);
        PerformanceMonitor.endActivity();

        if (_activeCamera != null) {
            _activeCamera.update(delta);
        }



        // And finally fire any active events
        PerformanceMonitor.startActivity("Fire Events");
        _worldTimeEventManager.fireWorldTimeEvents();
        PerformanceMonitor.endActivity();

        // Simulate world
        // TODO: Simulators
        PerformanceMonitor.startActivity("Liquid");
        //_worldProvider.getLiquidSimulator().simulate(false);
        PerformanceMonitor.endActivity();
        PerformanceMonitor.startActivity("Growth");
       // _worldProvider.getGrowthSimulator().simulate(false);
        PerformanceMonitor.endActivity();

        PerformanceMonitor.startActivity("Physics Renderer");
        _bulletRenderer.update(delta);
        PerformanceMonitor.endActivity();
    }

    private void renderDebugCollision() {
        if (_player != null && _player.isValid()) {
            AABBCollisionComponent collision = _player.getEntity().getComponent(AABBCollisionComponent.class);
            if (collision != null) {
                Vector3f worldLoc = _player.getPosition();
                AABB aabb = new AABB(new Vector3d(worldLoc), new Vector3d(collision.getExtents()));
                aabb.render(1f);
            }
        }

        List<BlockPosition> blocks = WorldUtil.gatherAdjacentBlockPositions(new Vector3f(getActiveCamera().getPosition()));

        for (int i = 0; i < blocks.size(); i++) {
            BlockPosition p = blocks.get(i);
            Block block = getWorldProvider().getBlock(new Vector3f(p.x, p.y, p.z));
            for (AABB blockAABB : block.getColliders(p.x, p.y, p.z)) {
                blockAABB.render(1f);
            }
        }
    }
<<<<<<< HEAD
    
    private boolean isUnderwater(Vector3f pos) {
=======

    private boolean isUnderwater(Vector3d pos) {
>>>>>>> 90c746ec

        BlockPosition p = new BlockPosition(pos);
        Block block = getWorldProvider().getBlock(pos);
        if (block.isLiquid()) {
            for (AABB blockAABB : block.getColliders(p.x, p.y, p.z)) {
                if (blockAABB.contains(pos)) {
                    return true;
                }
            }
        }
        return false;
    }


    private void animateSpawnCamera(double delta) {
        if (_player == null || !_player.isValid())
            return;
        PlayerComponent player = _player.getEntity().getComponent(PlayerComponent.class);
        Vector3f cameraPosition = new Vector3f(player.spawnPosition);
        cameraPosition.y += 32;
        cameraPosition.x += Math.sin(getTick() * 0.0005f) * 32f;
        cameraPosition.z += Math.cos(getTick() * 0.0005f) * 32f;

        Vector3f playerToCamera = new Vector3f();
        playerToCamera.sub(getPlayerPosition(), cameraPosition);
        double distanceToPlayer = playerToCamera.length();

        Vector3f cameraDirection = new Vector3f();

        if (distanceToPlayer > 64.0) {
            cameraDirection.sub(player.spawnPosition, cameraPosition);
        } else {
            cameraDirection.set(playerToCamera);
        }

        cameraDirection.normalize();

        _spawnCamera.getPosition().set(cameraPosition);
        _spawnCamera.getViewingDirection().set(cameraDirection);
    }

    /**
     * Performs and maintains tick-based logic. If the game is paused this logic is not executed
     * First effect: update the _tick variable that animation is based on
     * Secondary effect: Trigger spawning (via PortalManager) once every second
     * Tertiary effect: Trigger socializing (via MobManager) once every 10 seconds
     */
    private void updateTick(float delta) {
        // Update the animation tick
        _tick += delta * 1000;

        // This block is based on seconds or less frequent timings
        if (_timer.getTimeInMs() - _lastTick >= 1000) {
            _tickTock++;
            _lastTick = _timer.getTimeInMs();

            // PortalManager ticks for spawning once a second
            _portalManager.tickSpawn();
        }
    }

    /**
     * Returns the maximum height at a given position.
     *
     * @param x The X-coordinate
     * @param z The Z-coordinate
     * @return The maximum height
     */
    public final int maxHeightAt(int x, int z) {
        for (int y = Chunk.SIZE_Y - 1; y >= 0; y--) {
            if (_worldProvider.getBlock(x, y, z).getId() != 0x0)
                return y;
        }

        return 0;
    }

    /**
     * Chunk position of the player.
     *
     * @return The player offset on the x-axis
     */
    private int calcCamChunkOffsetX() {
        return (int) (getActiveCamera().getPosition().x / Chunk.SIZE_X);
    }

    /**
     * Chunk position of the player.
     *
     * @return The player offset on the z-axis
     */
    private int calcCamChunkOffsetZ() {
        return (int) (getActiveCamera().getPosition().z / Chunk.SIZE_Z);
    }

    /**
     * Sets a new player and spawns him at the spawning point.
     *
     * @param p The player
     */
    public void setPlayer(LocalPlayer p) {
        _player = p;
        _chunkProvider.addRegionEntity(p.getEntity(), Config.getInstance().getActiveViewingDistance());
        updateChunksInProximity(true);
    }

    public void changeViewDistance(int viewingDistance) {
        _logger.log(Level.INFO, "New Viewing Distance: " + viewingDistance);
        if (_player != null) {
            _chunkProvider.addRegionEntity(_player.getEntity(), viewingDistance);
        }
        updateChunksInProximity(true);
    }

    public ChunkProvider getChunkProvider() {
        return _chunkProvider;
    }

    /**
     * Creates the first Portal if it doesn't exist yet
     */
    public void initPortal() {
        if (!_portalManager.hasPortal()) {
            Vector3d loc = new Vector3d(getPlayerPosition().x, getPlayerPosition().y + 4, getPlayerPosition().z);
            _logger.log(Level.INFO, "Portal location is" + loc);
            Vector3i pos = new Vector3i((int) loc.x - 1, (int) loc.y, (int) loc.z);
            while (true) {
                Block oldBlock = _worldProvider.getBlock(pos);
                if (_worldProvider.setBlock(pos, BlockManager.getInstance().getBlock("PortalBlock"), oldBlock)) {
                    break;
                }
                // TODO: keep trying, but make sure chunk is loaded.
                return;
            }
            _portalManager.addPortal(loc);
        }
    }

    /**
     * Disposes this world.
     */
    public void dispose() {
        _worldProvider.dispose();
        WorldInfo worldInfo = _worldProvider.getWorldInfo();
        try {
            WorldInfo.save(new File(PathManager.getInstance().getWorldSavePath(worldInfo.getTitle()), WorldInfo.DEFAULT_FILE_NAME), worldInfo);
        } catch (IOException e) {
            _logger.log(Level.SEVERE, "Failed to save world manifest");
        }

        AudioManager.getInstance().stopAllSounds();

        chunkStore.dispose();
        // TODO: this should be elsewhere, perhaps within the chunk cache.
        File chunkFile = new File(PathManager.getInstance().getWorldSavePath(_worldProvider.getTitle()), _worldProvider.getTitle() + ".dat");
        try {
            FileOutputStream fileOut = new FileOutputStream(chunkFile);
            BufferedOutputStream bos = new BufferedOutputStream(fileOut);
            ObjectOutputStream out = new ObjectOutputStream(bos);
            out.writeObject(chunkStore);
            out.close();
            bos.flush();
            bos.close();
            fileOut.close();
        } catch (IOException e) {
            _logger.log(Level.SEVERE, "Error saving chunks", e);
        }
    }

    /**
     * @return true if pregeneration is complete
     */
    public boolean pregenerateChunks() {
        boolean complete = true;
        int newChunkPosX = calcCamChunkOffsetX();
        int newChunkPosZ = calcCamChunkOffsetZ();
        int viewingDistance = Config.getInstance().getActiveViewingDistance();

        _chunkProvider.update();
        for (Vector3i pos : Region3i.createFromCenterExtents(new Vector3i(newChunkPosX, 0, newChunkPosZ), new Vector3i(viewingDistance/2, 0, viewingDistance/2))) {
            Chunk chunk = _chunkProvider.getChunk(pos);
            if (chunk == null || chunk.getChunkState() != Chunk.State.COMPLETE) {
                complete = false;
                continue;
            } else if (chunk.isDirty()) {
                WorldView view = _worldProvider.getWorldViewAround(chunk.getPos());
                if (view == null) {
                    continue;
                }
                chunk.setDirty(false);

                ChunkMesh[] newMeshes = new ChunkMesh[VERTICAL_SEGMENTS];
                for (int seg = 0; seg < VERTICAL_SEGMENTS; seg++) {
                    newMeshes[seg] = _chunkTesselator.generateMesh(view, chunk.getPos(), Chunk.SIZE_Y / VERTICAL_SEGMENTS, seg * (Chunk.SIZE_Y / VERTICAL_SEGMENTS));
                }

                chunk.setPendingMesh(newMeshes);

                if (chunk.getPendingMesh() != null) {

                    for (int j = 0; j < chunk.getPendingMesh().length; j++) {
                        chunk.getPendingMesh()[j].generateVBOs();
                    }
                    if (chunk.getMesh() != null) {
                        for (int j = 0; j < chunk.getMesh().length; j++) {
                            chunk.getMesh()[j].dispose();
                        }
                    }
                    chunk.setMesh(chunk.getPendingMesh());
                    chunk.setPendingMesh(null);
                }
                return false;
            }
        }
        return complete;
    }

    public void printScreen() {
        GL11.glReadBuffer(GL11.GL_FRONT);
        final int width = Display.getDisplayMode().getWidth();
        final int height = Display.getDisplayMode().getHeight();
        //int bpp = Display.getDisplayMode().getBitsPerPixel(); does return 0 - why?
        final int bpp = 4;
        final ByteBuffer buffer = BufferUtils.createByteBuffer(width * height * bpp); // hardcoded until i know how to get bpp
        GL11.glReadPixels(0, 0, width, height, (bpp == 3) ? GL11.GL_RGB : GL11.GL_RGBA, GL11.GL_UNSIGNED_BYTE, buffer);
        Runnable r = new Runnable() {
            @Override
            public void run() {
                Calendar cal = Calendar.getInstance();
                SimpleDateFormat sdf = new SimpleDateFormat("yyMMddHHmmssSSS");

                File file = new File(PathManager.getInstance().getScreensPath(), sdf.format(cal.getTime()) + ".png");
                BufferedImage image = new BufferedImage(width, height, BufferedImage.TYPE_INT_RGB);

                for (int x = 0; x < width; x++)
                    for (int y = 0; y < height; y++) {
                        int i = (x + width * y) * bpp;
                        int r = buffer.get(i) & 0xFF;
                        int g = buffer.get(i + 1) & 0xFF;
                        int b = buffer.get(i + 2) & 0xFF;
                        image.setRGB(x, height - (y + 1), (0xFF << 24) | (r << 16) | (g << 8) | b);
                    }

                try {
                    ImageIO.write(image, "png", file);
                } catch (IOException e) {
                    _logger.log(Level.WARNING, "Could not save image!", e);
                }
            }
        };

        CoreRegistry.get(GameEngine.class).submitTask("Write screenshot", r);
    }


    @Override
    public String toString() {
        return String.format("world (biome: %s, time: %.2f, exposure: %.2f, sun: %.2f, cache: %fMb, dirty: %d, ign: %d, vis: %d, tri: %d, empty: %d, !ready: %d, seed: \"%s\", title: \"%s\")", getPlayerBiome(), _worldProvider.getTimeInDays(), PostProcessingRenderer.getInstance().getExposure(), _skysphere.getSunPosAngle(), _chunkProvider.size(), _statDirtyChunks, _statIgnoredPhases, _statVisibleChunks, _statRenderedTriangles, _statChunkMeshEmpty, _statChunkNotReady, _worldProvider.getSeed(), _worldProvider.getTitle());
    }

    public LocalPlayer getPlayer() {
        return _player;
    }

    public boolean isAABBVisible(AABB aabb) {
        return getActiveCamera().getViewFrustum().intersects(aabb);
    }

    public boolean isChunkValidForRender(Chunk c) {
        return _worldProvider.getWorldViewAround(c.getPos()) != null;
    }

    public boolean isChunkVisible(Chunk c) {
        return getActiveCamera().getViewFrustum().intersects(c.getAABB());
    }

    public double getDaylight() {
        return _skysphere.getDaylight();
    }

    public WorldBiomeProvider.Biome getPlayerBiome() {
        Vector3f pos = getPlayerPosition();
        return _worldProvider.getBiomeProvider().getBiomeAt(pos.x, pos.z);
    }

    public WorldProvider getWorldProvider() {
        return _worldProvider;
    }

    public BlockGrid getBlockGrid() {
        return _blockGrid;
    }

    public Skysphere getSkysphere() {
        return _skysphere;
    }

    public double getTick() {
        return _tick;
    }

    public List<Chunk> getChunksInProximity() {
        return _chunksInProximity;
    }

    public boolean isWireframe() {
        return _wireframe;
    }

    public void setWireframe(boolean _wireframe) {
        this._wireframe = _wireframe;
    }

    public BulletPhysicsRenderer getBulletRenderer() {
        return _bulletRenderer;
    }

    public Camera getActiveCamera() {
        return _activeCamera;
    }

    //TODO: Review
    public void setCameraMode(CAMERA_MODE mode) {
        _cameraMode = mode;
        switch (mode) {
            case PLAYER:
                _activeCamera = _defaultCamera;
                break;
            default:
                _activeCamera = _spawnCamera;
                break;
        }
    }
}<|MERGE_RESOLUTION|>--- conflicted
+++ resolved
@@ -15,47 +15,7 @@
  */
 package org.terasology.rendering.world;
 
-<<<<<<< HEAD
 import com.google.common.collect.Lists;
-=======
-import static org.lwjgl.opengl.GL11.GL_BLEND;
-import static org.lwjgl.opengl.GL11.GL_DEPTH_BUFFER_BIT;
-import static org.lwjgl.opengl.GL11.GL_FILL;
-import static org.lwjgl.opengl.GL11.GL_FRONT_AND_BACK;
-import static org.lwjgl.opengl.GL11.GL_LIGHT0;
-import static org.lwjgl.opengl.GL11.GL_LINE;
-import static org.lwjgl.opengl.GL11.GL_ONE_MINUS_SRC_ALPHA;
-import static org.lwjgl.opengl.GL11.GL_SRC_ALPHA;
-import static org.lwjgl.opengl.GL11.glBlendFunc;
-import static org.lwjgl.opengl.GL11.glClear;
-import static org.lwjgl.opengl.GL11.glColorMask;
-import static org.lwjgl.opengl.GL11.glDisable;
-import static org.lwjgl.opengl.GL11.glEnable;
-import static org.lwjgl.opengl.GL11.glLoadIdentity;
-import static org.lwjgl.opengl.GL11.glPolygonMode;
-import static org.lwjgl.opengl.GL11.glPopMatrix;
-import static org.lwjgl.opengl.GL11.glPushMatrix;
-
-import java.nio.ByteBuffer;
-import java.text.SimpleDateFormat;
-import java.util.ArrayList;
-import java.util.Calendar;
-import java.util.LinkedList;
-import java.util.List;
-import java.util.PriorityQueue;
-import java.util.logging.Level;
-import java.util.logging.Logger;
-
-import java.awt.image.BufferedImage;
-
-import java.io.File;
-import java.io.IOException;
-
-import javax.imageio.ImageIO;
-import javax.vecmath.Vector3d;
-import javax.vecmath.Vector3f;
-
->>>>>>> 90c746ec
 import org.lwjgl.BufferUtils;
 import org.lwjgl.opengl.Display;
 import org.lwjgl.opengl.GL11;
@@ -69,27 +29,11 @@
 import org.terasology.game.GameEngine;
 import org.terasology.game.Timer;
 import org.terasology.logic.LocalPlayer;
-<<<<<<< HEAD
 import org.terasology.logic.generators.DefaultGenerators;
 import org.terasology.logic.manager.*;
 import org.terasology.logic.world.*;
 import org.terasology.logic.world.chunkStore.ChunkStoreGZip;
 import org.terasology.logic.world.generator.core.*;
-=======
-import org.terasology.logic.generators.ChunkGeneratorTerrain;
-import org.terasology.logic.manager.AudioManager;
-import org.terasology.logic.manager.Config;
-import org.terasology.logic.manager.PathManager;
-import org.terasology.logic.manager.PortalManager;
-import org.terasology.logic.manager.PostProcessingRenderer;
-import org.terasology.logic.manager.WorldTimeEventManager;
-import org.terasology.logic.world.Chunk;
-import org.terasology.logic.world.ChunkUpdateManager;
-import org.terasology.logic.world.IWorldProvider;
-import org.terasology.logic.world.LocalWorldProvider;
->>>>>>> 90c746ec
-import org.terasology.logic.world.WorldTimeEvent;
-import org.terasology.logic.world.WorldUtil;
 import org.terasology.math.Rect2i;
 import org.terasology.math.Region3i;
 import org.terasology.math.TeraMath;
@@ -107,7 +51,6 @@
 import org.terasology.rendering.primitives.ChunkTessellator;
 import org.terasology.rendering.shader.ShaderProgram;
 
-<<<<<<< HEAD
 import javax.imageio.ImageIO;
 import javax.vecmath.Vector3d;
 import javax.vecmath.Vector3f;
@@ -121,8 +64,6 @@
 
 import static org.lwjgl.opengl.GL11.*;
 
-=======
->>>>>>> 90c746ec
 /**
  * The world of Terasology. At its most basic the world contains chunks (consisting of a fixed amount of blocks)
  * and the player.
@@ -164,8 +105,8 @@
     /* RENDERING */
     private final LinkedList<IGameObject> _renderQueueTransparent = Lists.newLinkedList();
     private final LinkedList<Chunk> _renderQueueChunksOpaque = Lists.newLinkedList();
-    private final PriorityQueue<Chunk> _renderQueueChunksSortedWater = new PriorityQueue<Chunk>(16*16, new ChunkProximityComparator());
-    private final PriorityQueue<Chunk> _renderQueueChunksSortedBillboards = new PriorityQueue<Chunk>(16*16, new ChunkProximityComparator());
+    private final PriorityQueue<Chunk> _renderQueueChunksSortedWater = new PriorityQueue<Chunk>(16 * 16, new ChunkProximityComparator());
+    private final PriorityQueue<Chunk> _renderQueueChunksSortedBillboards = new PriorityQueue<Chunk>(16 * 16, new ChunkProximityComparator());
 
     /* CORE GAME OBJECTS */
     private final PortalManager _portalManager;
@@ -269,21 +210,14 @@
             // just add all visible chunks
             if (_chunksInProximity.size() == 0 || force || _pendingChunks) {
                 _chunksInProximity.clear();
-<<<<<<< HEAD
-                for (int x = -(viewingDistance / 2); x < (viewingDistance / 2); x++) {
-                    for (int z = -(viewingDistance / 2); z < (viewingDistance / 2); z++) {
+                for (int x = -(viewingDistance / 2); x < viewingDistance / 2; x++) {
+                    for (int z = -(viewingDistance / 2); z < viewingDistance / 2; z++) {
                         Chunk c = _chunkProvider.getChunk(newChunkPosX + x, 0, newChunkPosZ + z);
                         if (c != null && c.getChunkState() == Chunk.State.COMPLETE && _worldProvider.getWorldViewAround(c.getPos()) != null) {
                             _chunksInProximity.add(c);
                         } else {
                             _pendingChunks = true;
                         }
-=======
-                for (int x = -(viewingDistance / 2); x < viewingDistance / 2; x++) {
-                    for (int z = -(viewingDistance / 2); z < viewingDistance / 2; z++) {
-                        Chunk c = _worldProvider.getChunkProvider().getChunk(newChunkPosX + x, 0, newChunkPosZ + z);
-                        _chunksInProximity.add(c);
->>>>>>> 90c746ec
                     }
                 }
             }
@@ -296,9 +230,9 @@
 
                 // remove
                 List<Rect2i> removeRects = Rect2i.subtractEqualsSized(oldView, newView);
-                for(Rect2i r : removeRects) {
-                    for(int x = r.minX(); x < r.maxX(); ++x) {
-                        for(int y = r.minY(); y < r.maxY(); ++y) {
+                for (Rect2i r : removeRects) {
+                    for (int x = r.minX(); x < r.maxX(); ++x) {
+                        for (int y = r.minY(); y < r.maxY(); ++y) {
                             Chunk c = _chunkProvider.getChunk(x, 0, y);
                             _chunksInProximity.remove(c);
                         }
@@ -307,9 +241,9 @@
 
                 // add
                 List<Rect2i> addRects = Rect2i.subtractEqualsSized(newView, oldView);
-                for(Rect2i r : addRects) {
-                    for(int x = r.minX(); x < r.maxX(); ++x) {
-                        for(int y = r.minY(); y < r.maxY(); ++y) {
+                for (Rect2i r : addRects) {
+                    for (int x = r.minX(); x < r.maxX(); ++x) {
+                        for (int y = r.minY(); y < r.maxY(); ++y) {
                             Chunk c = _chunkProvider.getChunk(x, 0, y);
                             if (c != null && c.getChunkState() == Chunk.State.COMPLETE && _worldProvider.getWorldViewAround(c.getPos()) != null) {
                                 _chunksInProximity.add(c);
@@ -359,16 +293,10 @@
             result.x -= cameraPos.x;
             result.z -= cameraPos.z;
 
-<<<<<<< HEAD
             return result.length();
         }
     }
-    
-=======
-        return distLength < (Config.getInstance().getActiveViewingDistance() * 8);
-    }*/
-
->>>>>>> 90c746ec
+
     private Vector3f getPlayerPosition() {
         if (_player != null) {
             return _player.getPosition();
@@ -538,17 +466,14 @@
         getActiveCamera().lookThrough();
         if (Config.getInstance().isDebugCollision()) {
             renderDebugCollision();
-        };
+        }
+        ;
 
         glEnable(GL_LIGHT0);
 
         boolean headUnderWater = false;
 
-<<<<<<< HEAD
-        headUnderWater = (_cameraMode == CAMERA_MODE.PLAYER && isUnderwater(new Vector3f(getActiveCamera().getPosition())));
-=======
-        headUnderWater = _cameraMode == CAMERA_MODE.PLAYER && isUnderwater(getActiveCamera().getPosition());
->>>>>>> 90c746ec
+        headUnderWater = _cameraMode == CAMERA_MODE.PLAYER && isUnderwater(new Vector3f(getActiveCamera().getPosition()));
 
         if (_wireframe)
             glPolygonMode(GL_FRONT_AND_BACK, GL_LINE);
@@ -568,7 +493,7 @@
          * FIRST RENDER PASS: OPAQUE ELEMENTS
          */
         while (_renderQueueChunksOpaque.size() > 0)
-           renderChunk(_renderQueueChunksOpaque.poll(), ChunkMesh.RENDER_PHASE.OPAQUE);
+            renderChunk(_renderQueueChunksOpaque.poll(), ChunkMesh.RENDER_PHASE.OPAQUE);
 
         PerformanceMonitor.endActivity();
 
@@ -588,7 +513,7 @@
         PerformanceMonitor.startActivity("Render Transparent");
 
         while (_renderQueueTransparent.size() > 0)
-               _renderQueueTransparent.poll().render();
+            _renderQueueTransparent.poll().render();
         for (RenderSystem renderer : _systemManager.iterateRenderSubscribers()) {
             renderer.renderTransparent();
         }
@@ -693,15 +618,9 @@
         return getRenderingLightValueAt(new Vector3f(getActiveCamera().getPosition()));
     }
 
-<<<<<<< HEAD
     public float getRenderingLightValueAt(Vector3f pos) {
         float lightValueSun = _worldProvider.getSunlight(pos);
         lightValueSun /= 15.0f;
-=======
-    public float getRenderingLightValueAt(Vector3d pos) {
-        double lightValueSun = _worldProvider.getLightAtPosition(pos, Chunk.LIGHT_TYPE.SUN);
-        lightValueSun = lightValueSun / 15.0;
->>>>>>> 90c746ec
         lightValueSun *= getDaylight();
         float lightValueBlock = _worldProvider.getLight(pos);
         lightValueBlock /= 15f;
@@ -738,7 +657,6 @@
         }
 
 
-
         // And finally fire any active events
         PerformanceMonitor.startActivity("Fire Events");
         _worldTimeEventManager.fireWorldTimeEvents();
@@ -750,7 +668,7 @@
         //_worldProvider.getLiquidSimulator().simulate(false);
         PerformanceMonitor.endActivity();
         PerformanceMonitor.startActivity("Growth");
-       // _worldProvider.getGrowthSimulator().simulate(false);
+        // _worldProvider.getGrowthSimulator().simulate(false);
         PerformanceMonitor.endActivity();
 
         PerformanceMonitor.startActivity("Physics Renderer");
@@ -778,13 +696,8 @@
             }
         }
     }
-<<<<<<< HEAD
-    
+
     private boolean isUnderwater(Vector3f pos) {
-=======
-
-    private boolean isUnderwater(Vector3d pos) {
->>>>>>> 90c746ec
 
         BlockPosition p = new BlockPosition(pos);
         Block block = getWorldProvider().getBlock(pos);
@@ -964,7 +877,7 @@
         int viewingDistance = Config.getInstance().getActiveViewingDistance();
 
         _chunkProvider.update();
-        for (Vector3i pos : Region3i.createFromCenterExtents(new Vector3i(newChunkPosX, 0, newChunkPosZ), new Vector3i(viewingDistance/2, 0, viewingDistance/2))) {
+        for (Vector3i pos : Region3i.createFromCenterExtents(new Vector3i(newChunkPosX, 0, newChunkPosZ), new Vector3i(viewingDistance / 2, 0, viewingDistance / 2))) {
             Chunk chunk = _chunkProvider.getChunk(pos);
             if (chunk == null || chunk.getChunkState() != Chunk.State.COMPLETE) {
                 complete = false;
