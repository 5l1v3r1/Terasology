--- conflicted
+++ resolved
@@ -17,19 +17,10 @@
         Normal,
         GelatinousCube
     }
-<<<<<<< HEAD
-
-    // used by minion toolbar, might become obsolete soon
-    public String Name;
-    public int ID;
-
-    public RenderType renderType = RenderType.GelatinousCube;
-=======
     
     public RenderType renderType = RenderType.Normal;
     public Mesh mesh;
     public Material material;
->>>>>>> 72039f49
     
     // TODO: Some sort of Texture + Shader type?
     //public String material;
